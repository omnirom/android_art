/*
 * Copyright (C) 2011 The Android Open Source Project
 *
 * Licensed under the Apache License, Version 2.0 (the "License");
 * you may not use this file except in compliance with the License.
 * You may obtain a copy of the License at
 *
 *      http://www.apache.org/licenses/LICENSE-2.0
 *
 * Unless required by applicable law or agreed to in writing, software
 * distributed under the License is distributed on an "AS IS" BASIS,
 * WITHOUT WARRANTIES OR CONDITIONS OF ANY KIND, either express or implied.
 * See the License for the specific language governing permissions and
 * limitations under the License.
 */

#include "intern_table.h"

#include "gc/space/image_space.h"
#include "mirror/dex_cache.h"
#include "mirror/object_array-inl.h"
#include "mirror/object-inl.h"
#include "mirror/string.h"
#include "thread.h"
#include "UniquePtr.h"
#include "utf.h"

namespace art {

InternTable::InternTable()
    : intern_table_lock_("InternTable lock"), is_dirty_(false) {}

size_t InternTable::Size() const {
  MutexLock mu(Thread::Current(), intern_table_lock_);
  return strong_interns_.size() + weak_interns_.size();
}

void InternTable::DumpForSigQuit(std::ostream& os) const {
  MutexLock mu(Thread::Current(), intern_table_lock_);
  os << "Intern table: " << strong_interns_.size() << " strong; "
     << weak_interns_.size() << " weak\n";
}

void InternTable::VisitRoots(RootVisitor* visitor, void* arg,
                             bool only_dirty, bool clean_dirty) {
  MutexLock mu(Thread::Current(), intern_table_lock_);
<<<<<<< HEAD
  for (auto& strong_intern : strong_interns_) {
    strong_intern.second = reinterpret_cast<mirror::String*>(visitor(strong_intern.second, arg));
    DCHECK(strong_intern.second != nullptr);
  }
  if (clean_dirty) {
    is_dirty_ = false;
=======
  if (!only_dirty || is_dirty_) {
    for (const auto& strong_intern : strong_interns_) {
      visitor(strong_intern.second, arg);
    }
    if (clean_dirty) {
      is_dirty_ = false;
    }
>>>>>>> 613eae4a
  }
  // Note: we deliberately don't visit the weak_interns_ table and the immutable image roots.
}

mirror::String* InternTable::Lookup(Table& table, mirror::String* s,
                                    uint32_t hash_code) {
  intern_table_lock_.AssertHeld(Thread::Current());
  for (auto it = table.find(hash_code), end = table.end(); it != end; ++it) {
    mirror::String* existing_string = it->second;
    if (existing_string->Equals(s)) {
      return existing_string;
    }
  }
  return NULL;
}

mirror::String* InternTable::Insert(Table& table, mirror::String* s,
                                    uint32_t hash_code) {
  intern_table_lock_.AssertHeld(Thread::Current());
  table.insert(std::make_pair(hash_code, s));
  return s;
}

void InternTable::Remove(Table& table, const mirror::String* s,
                         uint32_t hash_code) {
  intern_table_lock_.AssertHeld(Thread::Current());
  for (auto it = table.find(hash_code), end = table.end(); it != end; ++it) {
    if (it->second == s) {
      table.erase(it);
      return;
    }
  }
}

static mirror::String* LookupStringFromImage(mirror::String* s)
    SHARED_LOCKS_REQUIRED(Locks::mutator_lock_) {
  gc::space::ImageSpace* image = Runtime::Current()->GetHeap()->GetImageSpace();
  if (image == NULL) {
    return NULL;  // No image present.
  }
  mirror::Object* root = image->GetImageHeader().GetImageRoot(ImageHeader::kDexCaches);
  mirror::ObjectArray<mirror::DexCache>* dex_caches = root->AsObjectArray<mirror::DexCache>();
  const std::string utf8 = s->ToModifiedUtf8();
  for (int32_t i = 0; i < dex_caches->GetLength(); ++i) {
    mirror::DexCache* dex_cache = dex_caches->Get(i);
    const DexFile* dex_file = dex_cache->GetDexFile();
    // Binary search the dex file for the string index.
    const DexFile::StringId* string_id = dex_file->FindStringId(utf8.c_str());
    if (string_id != NULL) {
      uint32_t string_idx = dex_file->GetIndexForStringId(*string_id);
      mirror::String* image = dex_cache->GetResolvedString(string_idx);
      if (image != NULL) {
        return image;
      }
    }
  }
  return NULL;
}

mirror::String* InternTable::Insert(mirror::String* s, bool is_strong) {
  MutexLock mu(Thread::Current(), intern_table_lock_);

  DCHECK(s != NULL);
  uint32_t hash_code = s->GetHashCode();

  if (is_strong) {
    // Check the strong table for a match.
    mirror::String* strong = Lookup(strong_interns_, s, hash_code);
    if (strong != NULL) {
      return strong;
    }

    // Mark as dirty so that we rescan the roots.
    is_dirty_ = true;

    // Check the image for a match.
    mirror::String* image = LookupStringFromImage(s);
    if (image != NULL) {
      return Insert(strong_interns_, image, hash_code);
    }

    // There is no match in the strong table, check the weak table.
    mirror::String* weak = Lookup(weak_interns_, s, hash_code);
    if (weak != NULL) {
      // A match was found in the weak table. Promote to the strong table.
      Remove(weak_interns_, weak, hash_code);
      return Insert(strong_interns_, weak, hash_code);
    }

    // No match in the strong table or the weak table. Insert into the strong
    // table.
    return Insert(strong_interns_, s, hash_code);
  }

  // Check the strong table for a match.
  mirror::String* strong = Lookup(strong_interns_, s, hash_code);
  if (strong != NULL) {
    return strong;
  }
  // Check the image for a match.
  mirror::String* image = LookupStringFromImage(s);
  if (image != NULL) {
    return Insert(weak_interns_, image, hash_code);
  }
  // Check the weak table for a match.
  mirror::String* weak = Lookup(weak_interns_, s, hash_code);
  if (weak != NULL) {
    return weak;
  }
  // Insert into the weak table.
  return Insert(weak_interns_, s, hash_code);
}

mirror::String* InternTable::InternStrong(int32_t utf16_length,
                                          const char* utf8_data) {
  return InternStrong(mirror::String::AllocFromModifiedUtf8(
      Thread::Current(), utf16_length, utf8_data));
}

mirror::String* InternTable::InternStrong(const char* utf8_data) {
  return InternStrong(
      mirror::String::AllocFromModifiedUtf8(Thread::Current(), utf8_data));
}

mirror::String* InternTable::InternStrong(mirror::String* s) {
  if (s == NULL) {
    return NULL;
  }
  return Insert(s, true);
}

mirror::String* InternTable::InternWeak(mirror::String* s) {
  if (s == NULL) {
    return NULL;
  }
  return Insert(s, false);
}

bool InternTable::ContainsWeak(mirror::String* s) {
  MutexLock mu(Thread::Current(), intern_table_lock_);
  const mirror::String* found = Lookup(weak_interns_, s, s->GetHashCode());
  return found == s;
}

void InternTable::SweepInternTableWeaks(IsMarkedTester is_marked, void* arg) {
  MutexLock mu(Thread::Current(), intern_table_lock_);
  // TODO: std::remove_if + lambda.
  for (auto it = weak_interns_.begin(), end = weak_interns_.end(); it != end;) {
    mirror::Object* object = it->second;
    if (!is_marked(object, arg)) {
      weak_interns_.erase(it++);
    } else {
      ++it;
    }
  }
}

}  // namespace art<|MERGE_RESOLUTION|>--- conflicted
+++ resolved
@@ -44,22 +44,15 @@
 void InternTable::VisitRoots(RootVisitor* visitor, void* arg,
                              bool only_dirty, bool clean_dirty) {
   MutexLock mu(Thread::Current(), intern_table_lock_);
-<<<<<<< HEAD
-  for (auto& strong_intern : strong_interns_) {
-    strong_intern.second = reinterpret_cast<mirror::String*>(visitor(strong_intern.second, arg));
-    DCHECK(strong_intern.second != nullptr);
-  }
-  if (clean_dirty) {
-    is_dirty_ = false;
-=======
   if (!only_dirty || is_dirty_) {
-    for (const auto& strong_intern : strong_interns_) {
-      visitor(strong_intern.second, arg);
-    }
+    for (auto& strong_intern : strong_interns_) {
+      strong_intern.second = reinterpret_cast<mirror::String*>(visitor(strong_intern.second, arg));
+      DCHECK(strong_intern.second != nullptr);
+    }
+
     if (clean_dirty) {
       is_dirty_ = false;
     }
->>>>>>> 613eae4a
   }
   // Note: we deliberately don't visit the weak_interns_ table and the immutable image roots.
 }
