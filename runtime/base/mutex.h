--- conflicted
+++ resolved
@@ -574,11 +574,7 @@
   static Mutex* jni_libraries_lock_ ACQUIRED_AFTER(thread_list_lock_);
 
   // Guards breakpoints.
-<<<<<<< HEAD
   static ReaderWriterMutex* breakpoint_lock_ ACQUIRED_AFTER(jni_libraries_lock_);
-=======
-  static ReaderWriterMutex* breakpoint_lock_ ACQUIRED_AFTER(trace_lock_);
->>>>>>> ac4d0dae
 
   // Guards lists of classes within the class linker.
   static ReaderWriterMutex* classlinker_classes_lock_ ACQUIRED_AFTER(breakpoint_lock_);
