/* Copyright (C) 2014 The Android Open Source Project
 * DO NOT ALTER OR REMOVE COPYRIGHT NOTICES OR THIS FILE HEADER.
 *
 * This file implements interfaces from the file jvm.h. This implementation
 * is licensed under the same terms as the file jvm.h.  The
 * copyright and license information for the file jvm.h follows.
 *
 * Copyright (c) 1997, 2011, Oracle and/or its affiliates. All rights reserved.
 * DO NOT ALTER OR REMOVE COPYRIGHT NOTICES OR THIS FILE HEADER.
 *
 * This code is free software; you can redistribute it and/or modify it
 * under the terms of the GNU General Public License version 2 only, as
 * published by the Free Software Foundation.  Oracle designates this
 * particular file as subject to the "Classpath" exception as provided
 * by Oracle in the LICENSE file that accompanied this code.
 *
 * This code is distributed in the hope that it will be useful, but WITHOUT
 * ANY WARRANTY; without even the implied warranty of MERCHANTABILITY or
 * FITNESS FOR A PARTICULAR PURPOSE.  See the GNU General Public License
 * version 2 for more details (a copy is included in the LICENSE file that
 * accompanied this code).
 *
 * You should have received a copy of the GNU General Public License version
 * 2 along with this work; if not, write to the Free Software Foundation,
 * Inc., 51 Franklin St, Fifth Floor, Boston, MA 02110-1301 USA.
 *
 * Please contact Oracle, 500 Oracle Parkway, Redwood Shores, CA 94065 USA
 * or visit www.oracle.com if you need additional information or have any
 * questions.
 */

/*
 * Services that OpenJDK expects the VM to provide.
 */
#include<stdio.h>
#include <dlfcn.h>
#include <limits.h>
#include <unistd.h>

#include "common_throws.h"
#include "gc/heap.h"
#include "thread.h"
#include "thread_list.h"
#include "runtime.h"
#include "handle_scope-inl.h"
#include "scoped_thread_state_change.h"
#include "ScopedUtfChars.h"
#include "mirror/class_loader.h"
#include "verify_object-inl.h"
#include "base/logging.h"
#include "base/macros.h"
#include "../../libcore/ojluni/src/main/native/jvm.h"  // TODO(narayan): fix it
#include "jni_internal.h"
#include "mirror/string-inl.h"
#include "native/scoped_fast_native_object_access.h"
#include "ScopedLocalRef.h"
#include <sys/time.h>
#include <sys/socket.h>
#include <sys/ioctl.h>

<<<<<<< HEAD
#ifdef ART_TARGET_ANDROID
// This function is provided by android linker.
extern "C" void android_update_LD_LIBRARY_PATH(const char* ld_library_path);
#endif  // ART_TARGET_ANDROID

=======
>>>>>>> 58427e85
#undef LOG_TAG
#define LOG_TAG "artopenjdk"

using art::WARNING;
using art::INFO;
using art::ERROR;
using art::FATAL;

/* posix open() with extensions; used by e.g. ZipFile */
JNIEXPORT jint JVM_Open(const char* fname, jint flags, jint mode) {
    /*
     * The call is expected to handle JVM_O_DELETE, which causes the file
     * to be removed after it is opened.  Also, some code seems to
     * want the special return value JVM_EEXIST if the file open fails
     * due to O_EXCL.
     */
    int fd = TEMP_FAILURE_RETRY(open(fname, flags & ~JVM_O_DELETE, mode));
    if (fd < 0) {
        int err = errno;
        if (err == EEXIST) {
            return JVM_EEXIST;
        } else {
            return -1;
        }
    }

    if (flags & JVM_O_DELETE) {
        if (unlink(fname) != 0) {
            LOG(WARNING) << "Post-open deletion of '" << fname << "' failed: " << strerror(errno);
        }
    }

    return fd;
}

/* posix close() */
JNIEXPORT jint JVM_Close(jint fd) {
    // don't want TEMP_FAILURE_RETRY here -- file is closed even if EINTR
    return close(fd);
}

/* posix read() */
JNIEXPORT jint JVM_Read(jint fd, char* buf, jint nbytes) {
    return TEMP_FAILURE_RETRY(read(fd, buf, nbytes));
}

/* posix write(); is used to write messages to stderr */
JNIEXPORT jint JVM_Write(jint fd, char* buf, jint nbytes) {
    return TEMP_FAILURE_RETRY(write(fd, buf, nbytes));
}

/* posix lseek() */
JNIEXPORT jlong JVM_Lseek(jint fd, jlong offset, jint whence) {
#if !defined(__APPLE__)
    // NOTE: Using TEMP_FAILURE_RETRY here is busted for LP32 on glibc - the return
    // value will be coerced into an int32_t.
    //
    // lseek64 isn't specified to return EINTR so it shouldn't be necessary
    // anyway.
    return lseek64(fd, offset, whence);
#else
    // NOTE: This code is compiled for Mac OS but isn't ever run on that
    // platform.
    return lseek(fd, offset, whence);
#endif
}

/*
 * "raw monitors" seem to be expected to behave like non-recursive pthread
 * mutexes.  They're used by ZipFile.
 */
JNIEXPORT void* JVM_RawMonitorCreate(void) {
    pthread_mutex_t* mutex =
        reinterpret_cast<pthread_mutex_t*>(malloc(sizeof(pthread_mutex_t)));
    CHECK(mutex != nullptr);
    CHECK_PTHREAD_CALL(pthread_mutex_init, (mutex, nullptr), "JVM_RawMonitorCreate");
    return mutex;
}

JNIEXPORT void JVM_RawMonitorDestroy(void* mon) {
    CHECK_PTHREAD_CALL(pthread_mutex_destroy,
                       (reinterpret_cast<pthread_mutex_t*>(mon)),
                       "JVM_RawMonitorDestroy");
    free(mon);
}

JNIEXPORT jint JVM_RawMonitorEnter(void* mon) {
    return pthread_mutex_lock(reinterpret_cast<pthread_mutex_t*>(mon));
}

JNIEXPORT void JVM_RawMonitorExit(void* mon) {
    CHECK_PTHREAD_CALL(pthread_mutex_unlock,
                       (reinterpret_cast<pthread_mutex_t*>(mon)),
                       "JVM_RawMonitorExit");
}

JNIEXPORT char* JVM_NativePath(char* path) {
    return path;
}

JNIEXPORT jint JVM_GetLastErrorString(char* buf, int len) {
#if defined(__GLIBC__) || defined(__BIONIC__)
  if (len == 0) {
    return 0;
  }

  const int err = errno;
  char* result = strerror_r(err, buf, len);
  if (result != buf) {
    strncpy(buf, result, len);
    buf[len - 1] = '\0';
  }

  return strlen(buf);
#else
  UNUSED(buf);
  UNUSED(len);
  return -1;
#endif
}

JNIEXPORT int jio_fprintf(FILE* fp, const char* fmt, ...) {
    va_list args;

    va_start(args, fmt);
    int len = jio_vfprintf(fp, fmt, args);
    va_end(args);

    return len;
}

JNIEXPORT int jio_vfprintf(FILE* fp, const char* fmt, va_list args) {
    assert(fp != NULL);
    return vfprintf(fp, fmt, args);
}

/* posix fsync() */
JNIEXPORT jint JVM_Sync(jint fd) {
    return TEMP_FAILURE_RETRY(fsync(fd));
}

JNIEXPORT void* JVM_FindLibraryEntry(void* handle, const char* name) {
    return dlsym(handle, name);
}

JNIEXPORT jlong JVM_CurrentTimeMillis(JNIEnv* env ATTRIBUTE_UNUSED,
                                      jclass clazz ATTRIBUTE_UNUSED) {
    struct timeval tv;
    gettimeofday(&tv, (struct timezone *) NULL);
    jlong when = tv.tv_sec * 1000LL + tv.tv_usec / 1000;
    return when;
}

JNIEXPORT jint JVM_Socket(jint domain, jint type, jint protocol) {
    return TEMP_FAILURE_RETRY(socket(domain, type, protocol));
}

JNIEXPORT jint JVM_InitializeSocketLibrary() {
  return 0;
}

int jio_vsnprintf(char *str, size_t count, const char *fmt, va_list args) {
  if ((intptr_t)count <= 0) return -1;
  return vsnprintf(str, count, fmt, args);
}

int jio_snprintf(char *str, size_t count, const char *fmt, ...) {
  va_list args;
  int len;
  va_start(args, fmt);
  len = jio_vsnprintf(str, count, fmt, args);
  va_end(args);
  return len;
}

JNIEXPORT jint JVM_SetSockOpt(jint fd, int level, int optname,
    const char* optval, int optlen) {
  return TEMP_FAILURE_RETRY(setsockopt(fd, level, optname, optval, optlen));
}

JNIEXPORT jint JVM_SocketShutdown(jint fd, jint howto) {
  return TEMP_FAILURE_RETRY(shutdown(fd, howto));
}

JNIEXPORT jint JVM_GetSockOpt(jint fd, int level, int optname, char* optval,
  int* optlen) {
  socklen_t len = *optlen;
  int cc = TEMP_FAILURE_RETRY(getsockopt(fd, level, optname, optval, &len));
  *optlen = len;
  return cc;
}

JNIEXPORT jint JVM_GetSockName(jint fd, struct sockaddr* addr, int* addrlen) {
  socklen_t len = *addrlen;
  int cc = TEMP_FAILURE_RETRY(getsockname(fd, addr, &len));
  *addrlen = len;
  return cc;
}

JNIEXPORT jint JVM_SocketAvailable(jint fd, jint* result) {
  if (TEMP_FAILURE_RETRY(ioctl(fd, FIONREAD, result)) < 0) {
      return JNI_FALSE;
  }

  return JNI_TRUE;
}

JNIEXPORT jint JVM_Send(jint fd, char* buf, jint nBytes, jint flags) {
  return TEMP_FAILURE_RETRY(send(fd, buf, nBytes, flags));
}

JNIEXPORT jint JVM_SocketClose(jint fd) {
  // Don't want TEMP_FAILURE_RETRY here -- file is closed even if EINTR.
  return close(fd);
}

JNIEXPORT jint JVM_Listen(jint fd, jint count) {
  return TEMP_FAILURE_RETRY(listen(fd, count));
}

JNIEXPORT jint JVM_Connect(jint fd, struct sockaddr* addr, jint addrlen) {
  return TEMP_FAILURE_RETRY(connect(fd, addr, addrlen));
}

JNIEXPORT int JVM_GetHostName(char* name, int namelen) {
  return TEMP_FAILURE_RETRY(gethostname(name, namelen));
}

JNIEXPORT jstring JVM_InternString(JNIEnv* env, jstring jstr) {
  art::ScopedFastNativeObjectAccess soa(env);
  art::mirror::String* s = soa.Decode<art::mirror::String*>(jstr);
  art::mirror::String* result = s->Intern();
  return soa.AddLocalReference<jstring>(result);
}

JNIEXPORT jlong JVM_FreeMemory(void) {
  return art::Runtime::Current()->GetHeap()->GetFreeMemory();
}

JNIEXPORT jlong JVM_TotalMemory(void) {
  return art::Runtime::Current()->GetHeap()->GetTotalMemory();
}

JNIEXPORT jlong JVM_MaxMemory(void) {
  return art::Runtime::Current()->GetHeap()->GetMaxMemory();
}

JNIEXPORT void JVM_GC(void) {
  if (art::Runtime::Current()->IsExplicitGcDisabled()) {
      LOG(INFO) << "Explicit GC skipped.";
      return;
  }
  art::Runtime::Current()->GetHeap()->CollectGarbage(false);
}

JNIEXPORT __attribute__((noreturn)) void JVM_Exit(jint status) {
  LOG(INFO) << "System.exit called, status: " << status;
  art::Runtime::Current()->CallExitHook(status);
  exit(status);
}

<<<<<<< HEAD
static void SetLdLibraryPath(JNIEnv* env, jstring javaLdLibraryPath) {
#ifdef ART_TARGET_ANDROID
  if (javaLdLibraryPath != nullptr) {
    ScopedUtfChars ldLibraryPath(env, javaLdLibraryPath);
    if (ldLibraryPath.c_str() != nullptr) {
      android_update_LD_LIBRARY_PATH(ldLibraryPath.c_str());
    }
  }

#else
  LOG(WARNING) << "android_update_LD_LIBRARY_PATH not found; .so dependencies will not work!";
  UNUSED(javaLdLibraryPath, env);
#endif
}


=======
>>>>>>> 58427e85
JNIEXPORT jstring JVM_NativeLoad(JNIEnv* env,
                                 jstring javaFilename,
                                 jobject javaLoader,
                                 jstring javaLibrarySearchPath) {
  ScopedUtfChars filename(env, javaFilename);
  if (filename.c_str() == NULL) {
    return NULL;
  }

  std::string error_msg;
  {
    art::JavaVMExt* vm = art::Runtime::Current()->GetJavaVM();
    bool success = vm->LoadNativeLibrary(env,
                                         filename.c_str(),
                                         javaLoader,
                                         javaLibrarySearchPath,
                                         &error_msg);
    if (success) {
      return nullptr;
    }
  }

  // Don't let a pending exception from JNI_OnLoad cause a CheckJNI issue with NewStringUTF.
  env->ExceptionClear();
  return env->NewStringUTF(error_msg.c_str());
}

JNIEXPORT void JVM_StartThread(JNIEnv* env, jobject jthread, jlong stack_size, jboolean daemon) {
  art::Thread::CreateNativeThread(env, jthread, stack_size, daemon == JNI_TRUE);
}

JNIEXPORT void JVM_SetThreadPriority(JNIEnv* env, jobject jthread, jint prio) {
  art::ScopedObjectAccess soa(env);
  art::MutexLock mu(soa.Self(), *art::Locks::thread_list_lock_);
  art::Thread* thread = art::Thread::FromManagedThread(soa, jthread);
  if (thread != NULL) {
    thread->SetNativePriority(prio);
  }
}

JNIEXPORT void JVM_Yield(JNIEnv* env ATTRIBUTE_UNUSED, jclass threadClass ATTRIBUTE_UNUSED) {
  sched_yield();
}

JNIEXPORT void JVM_Sleep(JNIEnv* env, jclass threadClass ATTRIBUTE_UNUSED,
                         jobject java_lock, jlong millis) {
  art::ScopedFastNativeObjectAccess soa(env);
  art::mirror::Object* lock = soa.Decode<art::mirror::Object*>(java_lock);
  art::Monitor::Wait(art::Thread::Current(), lock, millis, 0, true, art::kSleeping);
}

JNIEXPORT jobject JVM_CurrentThread(JNIEnv* env, jclass unused ATTRIBUTE_UNUSED) {
  art::ScopedFastNativeObjectAccess soa(env);
  return soa.AddLocalReference<jobject>(soa.Self()->GetPeer());
}

JNIEXPORT void JVM_Interrupt(JNIEnv* env, jobject jthread) {
  art::ScopedFastNativeObjectAccess soa(env);
  art::MutexLock mu(soa.Self(), *art::Locks::thread_list_lock_);
  art::Thread* thread = art::Thread::FromManagedThread(soa, jthread);
  if (thread != nullptr) {
    thread->Interrupt(soa.Self());
  }
}

JNIEXPORT jboolean JVM_IsInterrupted(JNIEnv* env, jobject jthread, jboolean clearInterrupted) {
  if (clearInterrupted) {
    return static_cast<art::JNIEnvExt*>(env)->self->Interrupted() ? JNI_TRUE : JNI_FALSE;
  } else {
    art::ScopedFastNativeObjectAccess soa(env);
    art::MutexLock mu(soa.Self(), *art::Locks::thread_list_lock_);
    art::Thread* thread = art::Thread::FromManagedThread(soa, jthread);
    return (thread != nullptr) ? thread->IsInterrupted() : JNI_FALSE;
  }
}

JNIEXPORT jboolean JVM_HoldsLock(JNIEnv* env, jclass unused ATTRIBUTE_UNUSED, jobject jobj) {
  art::ScopedObjectAccess soa(env);
  art::mirror::Object* object = soa.Decode<art::mirror::Object*>(jobj);
  if (object == NULL) {
    art::ThrowNullPointerException("object == null");
    return JNI_FALSE;
  }
  return soa.Self()->HoldsLock(object);
}

JNIEXPORT void JVM_SetNativeThreadName(JNIEnv* env, jobject jthread, jstring java_name) {
  ScopedUtfChars name(env, java_name);
  {
    art::ScopedObjectAccess soa(env);
    if (soa.Decode<art::mirror::Object*>(jthread) == soa.Self()->GetPeer()) {
      soa.Self()->SetThreadName(name.c_str());
      return;
    }
  }
  // Suspend thread to avoid it from killing itself while we set its name. We don't just hold the
  // thread list lock to avoid this, as setting the thread name causes mutator to lock/unlock
  // in the DDMS send code.
  art::ThreadList* thread_list = art::Runtime::Current()->GetThreadList();
  bool timed_out;
  // Take suspend thread lock to avoid races with threads trying to suspend this one.
  art::Thread* thread;
  {
    thread = thread_list->SuspendThreadByPeer(jthread, true, false, &timed_out);
  }
  if (thread != NULL) {
    {
      art::ScopedObjectAccess soa(env);
      thread->SetThreadName(name.c_str());
    }
    thread_list->Resume(thread, false);
  } else if (timed_out) {
    LOG(ERROR) << "Trying to set thread name to '" << name.c_str() << "' failed as the thread "
        "failed to suspend within a generous timeout.";
  }
}

JNIEXPORT jint JVM_IHashCode(JNIEnv* env ATTRIBUTE_UNUSED,
                             jobject javaObject ATTRIBUTE_UNUSED) {
  UNIMPLEMENTED(FATAL) << "JVM_IHashCode is not implemented";
  return 0;
}

JNIEXPORT jlong JVM_NanoTime(JNIEnv* env ATTRIBUTE_UNUSED, jclass unused ATTRIBUTE_UNUSED) {
  UNIMPLEMENTED(FATAL) << "JVM_NanoTime is not implemented";
  return 0L;
}

JNIEXPORT void JVM_ArrayCopy(JNIEnv* /* env */, jclass /* unused */, jobject /* javaSrc */,
                             jint /* srcPos */, jobject /* javaDst */, jint /* dstPos */,
                             jint /* length */) {
  UNIMPLEMENTED(FATAL) << "JVM_ArrayCopy is not implemented";
}

JNIEXPORT jint JVM_FindSignal(const char* name ATTRIBUTE_UNUSED) {
  LOG(FATAL) << "JVM_FindSignal is not implemented";
  return 0;
}

JNIEXPORT void* JVM_RegisterSignal(jint signum ATTRIBUTE_UNUSED, void* handler ATTRIBUTE_UNUSED) {
  LOG(FATAL) << "JVM_RegisterSignal is not implemented";
  return nullptr;
}

JNIEXPORT jboolean JVM_RaiseSignal(jint signum ATTRIBUTE_UNUSED) {
  LOG(FATAL) << "JVM_RaiseSignal is not implemented";
  return JNI_FALSE;
}

JNIEXPORT __attribute__((noreturn))  void JVM_Halt(jint code) {
  exit(code);
}

JNIEXPORT jboolean JVM_IsNaN(jdouble d) {
  return isnan(d);
}<|MERGE_RESOLUTION|>--- conflicted
+++ resolved
@@ -58,14 +58,6 @@
 #include <sys/socket.h>
 #include <sys/ioctl.h>
 
-<<<<<<< HEAD
-#ifdef ART_TARGET_ANDROID
-// This function is provided by android linker.
-extern "C" void android_update_LD_LIBRARY_PATH(const char* ld_library_path);
-#endif  // ART_TARGET_ANDROID
-
-=======
->>>>>>> 58427e85
 #undef LOG_TAG
 #define LOG_TAG "artopenjdk"
 
@@ -327,25 +319,6 @@
   exit(status);
 }
 
-<<<<<<< HEAD
-static void SetLdLibraryPath(JNIEnv* env, jstring javaLdLibraryPath) {
-#ifdef ART_TARGET_ANDROID
-  if (javaLdLibraryPath != nullptr) {
-    ScopedUtfChars ldLibraryPath(env, javaLdLibraryPath);
-    if (ldLibraryPath.c_str() != nullptr) {
-      android_update_LD_LIBRARY_PATH(ldLibraryPath.c_str());
-    }
-  }
-
-#else
-  LOG(WARNING) << "android_update_LD_LIBRARY_PATH not found; .so dependencies will not work!";
-  UNUSED(javaLdLibraryPath, env);
-#endif
-}
-
-
-=======
->>>>>>> 58427e85
 JNIEXPORT jstring JVM_NativeLoad(JNIEnv* env,
                                  jstring javaFilename,
                                  jobject javaLoader,
