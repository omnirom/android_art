/*
 * Copyright (C) 2011 The Android Open Source Project
 *
 * Licensed under the Apache License, Version 2.0 (the "License");
 * you may not use this file except in compliance with the License.
 * You may obtain a copy of the License at
 *
 *      http://www.apache.org/licenses/LICENSE-2.0
 *
 * Unless required by applicable law or agreed to in writing, software
 * distributed under the License is distributed on an "AS IS" BASIS,
 * WITHOUT WARRANTIES OR CONDITIONS OF ANY KIND, either express or implied.
 * See the License for the specific language governing permissions and
 * limitations under the License.
 */

#include "compiler_driver.h"

#define ATRACE_TAG ATRACE_TAG_DALVIK
#include <utils/Trace.h>

#include <vector>
#include <unistd.h>

#include "base/stl_util.h"
#include "base/timing_logger.h"
#include "class_linker.h"
#include "compiled_class.h"
#include "compiler.h"
#include "compiler_driver-inl.h"
#include "dex_compilation_unit.h"
#include "dex_file-inl.h"
#include "dex/verification_results.h"
#include "dex/verified_method.h"
#include "dex/quick/dex_file_method_inliner.h"
#include "driver/compiler_options.h"
#include "jni_internal.h"
#include "object_lock.h"
#include "profiler.h"
#include "runtime.h"
#include "gc/accounting/card_table-inl.h"
#include "gc/accounting/heap_bitmap.h"
#include "gc/space/space.h"
#include "mirror/art_field-inl.h"
#include "mirror/art_method-inl.h"
#include "mirror/class_loader.h"
#include "mirror/class-inl.h"
#include "mirror/dex_cache-inl.h"
#include "mirror/object-inl.h"
#include "mirror/object_array-inl.h"
#include "mirror/throwable.h"
#include "scoped_thread_state_change.h"
#include "ScopedLocalRef.h"
#include "handle_scope-inl.h"
#include "thread.h"
#include "thread_pool.h"
#include "trampolines/trampoline_compiler.h"
#include "transaction.h"
#include "verifier/method_verifier.h"
#include "verifier/method_verifier-inl.h"

namespace art {

static constexpr bool kTimeCompileMethod = !kIsDebugBuild;

static double Percentage(size_t x, size_t y) {
  return 100.0 * (static_cast<double>(x)) / (static_cast<double>(x + y));
}

static void DumpStat(size_t x, size_t y, const char* str) {
  if (x == 0 && y == 0) {
    return;
  }
  LOG(INFO) << Percentage(x, y) << "% of " << str << " for " << (x + y) << " cases";
}

class CompilerDriver::AOTCompilationStats {
 public:
  AOTCompilationStats()
      : stats_lock_("AOT compilation statistics lock"),
        types_in_dex_cache_(0), types_not_in_dex_cache_(0),
        strings_in_dex_cache_(0), strings_not_in_dex_cache_(0),
        resolved_types_(0), unresolved_types_(0),
        resolved_instance_fields_(0), unresolved_instance_fields_(0),
        resolved_local_static_fields_(0), resolved_static_fields_(0), unresolved_static_fields_(0),
        type_based_devirtualization_(0),
        safe_casts_(0), not_safe_casts_(0) {
    for (size_t i = 0; i <= kMaxInvokeType; i++) {
      resolved_methods_[i] = 0;
      unresolved_methods_[i] = 0;
      virtual_made_direct_[i] = 0;
      direct_calls_to_boot_[i] = 0;
      direct_methods_to_boot_[i] = 0;
    }
  }

  void Dump() {
    DumpStat(types_in_dex_cache_, types_not_in_dex_cache_, "types known to be in dex cache");
    DumpStat(strings_in_dex_cache_, strings_not_in_dex_cache_, "strings known to be in dex cache");
    DumpStat(resolved_types_, unresolved_types_, "types resolved");
    DumpStat(resolved_instance_fields_, unresolved_instance_fields_, "instance fields resolved");
    DumpStat(resolved_local_static_fields_ + resolved_static_fields_, unresolved_static_fields_,
             "static fields resolved");
    DumpStat(resolved_local_static_fields_, resolved_static_fields_ + unresolved_static_fields_,
             "static fields local to a class");
    DumpStat(safe_casts_, not_safe_casts_, "check-casts removed based on type information");
    // Note, the code below subtracts the stat value so that when added to the stat value we have
    // 100% of samples. TODO: clean this up.
    DumpStat(type_based_devirtualization_,
             resolved_methods_[kVirtual] + unresolved_methods_[kVirtual] +
             resolved_methods_[kInterface] + unresolved_methods_[kInterface] -
             type_based_devirtualization_,
             "virtual/interface calls made direct based on type information");

    for (size_t i = 0; i <= kMaxInvokeType; i++) {
      std::ostringstream oss;
      oss << static_cast<InvokeType>(i) << " methods were AOT resolved";
      DumpStat(resolved_methods_[i], unresolved_methods_[i], oss.str().c_str());
      if (virtual_made_direct_[i] > 0) {
        std::ostringstream oss2;
        oss2 << static_cast<InvokeType>(i) << " methods made direct";
        DumpStat(virtual_made_direct_[i],
                 resolved_methods_[i] + unresolved_methods_[i] - virtual_made_direct_[i],
                 oss2.str().c_str());
      }
      if (direct_calls_to_boot_[i] > 0) {
        std::ostringstream oss2;
        oss2 << static_cast<InvokeType>(i) << " method calls are direct into boot";
        DumpStat(direct_calls_to_boot_[i],
                 resolved_methods_[i] + unresolved_methods_[i] - direct_calls_to_boot_[i],
                 oss2.str().c_str());
      }
      if (direct_methods_to_boot_[i] > 0) {
        std::ostringstream oss2;
        oss2 << static_cast<InvokeType>(i) << " method calls have methods in boot";
        DumpStat(direct_methods_to_boot_[i],
                 resolved_methods_[i] + unresolved_methods_[i] - direct_methods_to_boot_[i],
                 oss2.str().c_str());
      }
    }
  }

// Allow lossy statistics in non-debug builds.
#ifndef NDEBUG
#define STATS_LOCK() MutexLock mu(Thread::Current(), stats_lock_)
#else
#define STATS_LOCK()
#endif

  void TypeInDexCache() {
    STATS_LOCK();
    types_in_dex_cache_++;
  }

  void TypeNotInDexCache() {
    STATS_LOCK();
    types_not_in_dex_cache_++;
  }

  void StringInDexCache() {
    STATS_LOCK();
    strings_in_dex_cache_++;
  }

  void StringNotInDexCache() {
    STATS_LOCK();
    strings_not_in_dex_cache_++;
  }

  void TypeDoesntNeedAccessCheck() {
    STATS_LOCK();
    resolved_types_++;
  }

  void TypeNeedsAccessCheck() {
    STATS_LOCK();
    unresolved_types_++;
  }

  void ResolvedInstanceField() {
    STATS_LOCK();
    resolved_instance_fields_++;
  }

  void UnresolvedInstanceField() {
    STATS_LOCK();
    unresolved_instance_fields_++;
  }

  void ResolvedLocalStaticField() {
    STATS_LOCK();
    resolved_local_static_fields_++;
  }

  void ResolvedStaticField() {
    STATS_LOCK();
    resolved_static_fields_++;
  }

  void UnresolvedStaticField() {
    STATS_LOCK();
    unresolved_static_fields_++;
  }

  // Indicate that type information from the verifier led to devirtualization.
  void PreciseTypeDevirtualization() {
    STATS_LOCK();
    type_based_devirtualization_++;
  }

  // Indicate that a method of the given type was resolved at compile time.
  void ResolvedMethod(InvokeType type) {
    DCHECK_LE(type, kMaxInvokeType);
    STATS_LOCK();
    resolved_methods_[type]++;
  }

  // Indicate that a method of the given type was unresolved at compile time as it was in an
  // unknown dex file.
  void UnresolvedMethod(InvokeType type) {
    DCHECK_LE(type, kMaxInvokeType);
    STATS_LOCK();
    unresolved_methods_[type]++;
  }

  // Indicate that a type of virtual method dispatch has been converted into a direct method
  // dispatch.
  void VirtualMadeDirect(InvokeType type) {
    DCHECK(type == kVirtual || type == kInterface || type == kSuper);
    STATS_LOCK();
    virtual_made_direct_[type]++;
  }

  // Indicate that a method of the given type was able to call directly into boot.
  void DirectCallsToBoot(InvokeType type) {
    DCHECK_LE(type, kMaxInvokeType);
    STATS_LOCK();
    direct_calls_to_boot_[type]++;
  }

  // Indicate that a method of the given type was able to be resolved directly from boot.
  void DirectMethodsToBoot(InvokeType type) {
    DCHECK_LE(type, kMaxInvokeType);
    STATS_LOCK();
    direct_methods_to_boot_[type]++;
  }

  void ProcessedInvoke(InvokeType type, int flags) {
    STATS_LOCK();
    if (flags == 0) {
      unresolved_methods_[type]++;
    } else {
      DCHECK_NE((flags & kFlagMethodResolved), 0);
      resolved_methods_[type]++;
      if ((flags & kFlagVirtualMadeDirect) != 0) {
        virtual_made_direct_[type]++;
        if ((flags & kFlagPreciseTypeDevirtualization) != 0) {
          type_based_devirtualization_++;
        }
      } else {
        DCHECK_EQ((flags & kFlagPreciseTypeDevirtualization), 0);
      }
      if ((flags & kFlagDirectCallToBoot) != 0) {
        direct_calls_to_boot_[type]++;
      }
      if ((flags & kFlagDirectMethodToBoot) != 0) {
        direct_methods_to_boot_[type]++;
      }
    }
  }

  // A check-cast could be eliminated due to verifier type analysis.
  void SafeCast() {
    STATS_LOCK();
    safe_casts_++;
  }

  // A check-cast couldn't be eliminated due to verifier type analysis.
  void NotASafeCast() {
    STATS_LOCK();
    not_safe_casts_++;
  }

 private:
  Mutex stats_lock_;

  size_t types_in_dex_cache_;
  size_t types_not_in_dex_cache_;

  size_t strings_in_dex_cache_;
  size_t strings_not_in_dex_cache_;

  size_t resolved_types_;
  size_t unresolved_types_;

  size_t resolved_instance_fields_;
  size_t unresolved_instance_fields_;

  size_t resolved_local_static_fields_;
  size_t resolved_static_fields_;
  size_t unresolved_static_fields_;
  // Type based devirtualization for invoke interface and virtual.
  size_t type_based_devirtualization_;

  size_t resolved_methods_[kMaxInvokeType + 1];
  size_t unresolved_methods_[kMaxInvokeType + 1];
  size_t virtual_made_direct_[kMaxInvokeType + 1];
  size_t direct_calls_to_boot_[kMaxInvokeType + 1];
  size_t direct_methods_to_boot_[kMaxInvokeType + 1];

  size_t safe_casts_;
  size_t not_safe_casts_;

  DISALLOW_COPY_AND_ASSIGN(AOTCompilationStats);
};


extern "C" art::CompiledMethod* ArtCompileDEX(art::CompilerDriver& compiler,
                                              const art::DexFile::CodeItem* code_item,
                                              uint32_t access_flags,
                                              art::InvokeType invoke_type,
                                              uint16_t class_def_idx,
                                              uint32_t method_idx,
                                              jobject class_loader,
                                              const art::DexFile& dex_file);

CompilerDriver::CompilerDriver(const CompilerOptions* compiler_options,
                               VerificationResults* verification_results,
                               DexFileToMethodInlinerMap* method_inliner_map,
                               Compiler::Kind compiler_kind,
                               InstructionSet instruction_set,
                               InstructionSetFeatures instruction_set_features,
                               bool image, std::set<std::string>* image_classes, size_t thread_count,
                               bool dump_stats, bool dump_passes, CumulativeLogger* timer,
                               std::string profile_file)
    : profile_present_(false), compiler_options_(compiler_options),
      verification_results_(verification_results),
      method_inliner_map_(method_inliner_map),
      compiler_(Compiler::Create(this, compiler_kind)),
      instruction_set_(instruction_set),
      instruction_set_features_(instruction_set_features),
      freezing_constructor_lock_("freezing constructor lock"),
      compiled_classes_lock_("compiled classes lock"),
      compiled_methods_lock_("compiled method lock"),
      image_(image),
      image_classes_(image_classes),
      thread_count_(thread_count),
      start_ns_(0),
      stats_(new AOTCompilationStats),
      dump_stats_(dump_stats),
      dump_passes_(dump_passes),
      timings_logger_(timer),
      compiler_library_(nullptr),
      compiler_context_(nullptr),
      compiler_enable_auto_elf_loading_(nullptr),
      compiler_get_method_code_addr_(nullptr),
      support_boot_image_fixup_(instruction_set != kMips),
      dedupe_code_("dedupe code"),
      dedupe_src_mapping_table_("dedupe source mapping table"),
      dedupe_mapping_table_("dedupe mapping table"),
      dedupe_vmap_table_("dedupe vmap table"),
      dedupe_gc_map_("dedupe gc map"),
      dedupe_cfi_info_("dedupe cfi info") {
  DCHECK(compiler_options_ != nullptr);
  DCHECK(verification_results_ != nullptr);
  DCHECK(method_inliner_map_ != nullptr);

  CHECK_PTHREAD_CALL(pthread_key_create, (&tls_key_, nullptr), "compiler tls key");

  dex_to_dex_compiler_ = reinterpret_cast<DexToDexCompilerFn>(ArtCompileDEX);

  compiler_->Init();

  CHECK(!Runtime::Current()->IsStarted());
  if (image_) {
    CHECK(image_classes_.get() != nullptr);
  } else {
    CHECK(image_classes_.get() == nullptr);
  }

  // Read the profile file if one is provided.
  if (!profile_file.empty()) {
    profile_present_ = profile_file_.LoadFile(profile_file);
    if (profile_present_) {
      LOG(INFO) << "Using profile data form file " << profile_file;
    } else {
      LOG(INFO) << "Failed to load profile file " << profile_file;
    }
  }
}

std::vector<uint8_t>* CompilerDriver::DeduplicateCode(const std::vector<uint8_t>& code) {
  return dedupe_code_.Add(Thread::Current(), code);
}

SrcMap* CompilerDriver::DeduplicateSrcMappingTable(const SrcMap& src_map) {
  return dedupe_src_mapping_table_.Add(Thread::Current(), src_map);
}

std::vector<uint8_t>* CompilerDriver::DeduplicateMappingTable(const std::vector<uint8_t>& code) {
  return dedupe_mapping_table_.Add(Thread::Current(), code);
}

std::vector<uint8_t>* CompilerDriver::DeduplicateVMapTable(const std::vector<uint8_t>& code) {
  return dedupe_vmap_table_.Add(Thread::Current(), code);
}

std::vector<uint8_t>* CompilerDriver::DeduplicateGCMap(const std::vector<uint8_t>& code) {
  return dedupe_gc_map_.Add(Thread::Current(), code);
}

std::vector<uint8_t>* CompilerDriver::DeduplicateCFIInfo(const std::vector<uint8_t>* cfi_info) {
  if (cfi_info == nullptr) {
    return nullptr;
  }
  return dedupe_cfi_info_.Add(Thread::Current(), *cfi_info);
}

CompilerDriver::~CompilerDriver() {
  Thread* self = Thread::Current();
  {
    MutexLock mu(self, compiled_classes_lock_);
    STLDeleteValues(&compiled_classes_);
  }
  {
    MutexLock mu(self, compiled_methods_lock_);
    STLDeleteValues(&compiled_methods_);
  }
  {
    MutexLock mu(self, compiled_methods_lock_);
    STLDeleteElements(&code_to_patch_);
  }
  {
    MutexLock mu(self, compiled_methods_lock_);
    STLDeleteElements(&methods_to_patch_);
  }
  {
    MutexLock mu(self, compiled_methods_lock_);
    STLDeleteElements(&classes_to_patch_);
  }
  CHECK_PTHREAD_CALL(pthread_key_delete, (tls_key_), "delete tls key");
  compiler_->UnInit();
}

CompilerTls* CompilerDriver::GetTls() {
  // Lazily create thread-local storage
  CompilerTls* res = static_cast<CompilerTls*>(pthread_getspecific(tls_key_));
<<<<<<< HEAD
  if (res == NULL) {
    res = compiler_->CreateNewCompilerTls();
=======
  if (res == nullptr) {
    res = new CompilerTls();
>>>>>>> e0f7df2c
    CHECK_PTHREAD_CALL(pthread_setspecific, (tls_key_, res), "compiler tls");
  }
  return res;
}

#define CREATE_TRAMPOLINE(type, abi, offset) \
    if (Is64BitInstructionSet(instruction_set_)) { \
      return CreateTrampoline64(instruction_set_, abi, \
                                type ## _ENTRYPOINT_OFFSET(8, offset)); \
    } else { \
      return CreateTrampoline32(instruction_set_, abi, \
                                type ## _ENTRYPOINT_OFFSET(4, offset)); \
    }

const std::vector<uint8_t>* CompilerDriver::CreateInterpreterToInterpreterBridge() const {
  CREATE_TRAMPOLINE(INTERPRETER, kInterpreterAbi, pInterpreterToInterpreterBridge)
}

const std::vector<uint8_t>* CompilerDriver::CreateInterpreterToCompiledCodeBridge() const {
  CREATE_TRAMPOLINE(INTERPRETER, kInterpreterAbi, pInterpreterToCompiledCodeBridge)
}

const std::vector<uint8_t>* CompilerDriver::CreateJniDlsymLookup() const {
  CREATE_TRAMPOLINE(JNI, kJniAbi, pDlsymLookup)
}

const std::vector<uint8_t>* CompilerDriver::CreatePortableImtConflictTrampoline() const {
  CREATE_TRAMPOLINE(PORTABLE, kPortableAbi, pPortableImtConflictTrampoline)
}

const std::vector<uint8_t>* CompilerDriver::CreatePortableResolutionTrampoline() const {
  CREATE_TRAMPOLINE(PORTABLE, kPortableAbi, pPortableResolutionTrampoline)
}

const std::vector<uint8_t>* CompilerDriver::CreatePortableToInterpreterBridge() const {
  CREATE_TRAMPOLINE(PORTABLE, kPortableAbi, pPortableToInterpreterBridge)
}

const std::vector<uint8_t>* CompilerDriver::CreateQuickGenericJniTrampoline() const {
  CREATE_TRAMPOLINE(QUICK, kQuickAbi, pQuickGenericJniTrampoline)
}

const std::vector<uint8_t>* CompilerDriver::CreateQuickImtConflictTrampoline() const {
  CREATE_TRAMPOLINE(QUICK, kQuickAbi, pQuickImtConflictTrampoline)
}

const std::vector<uint8_t>* CompilerDriver::CreateQuickResolutionTrampoline() const {
  CREATE_TRAMPOLINE(QUICK, kQuickAbi, pQuickResolutionTrampoline)
}

const std::vector<uint8_t>* CompilerDriver::CreateQuickToInterpreterBridge() const {
  CREATE_TRAMPOLINE(QUICK, kQuickAbi, pQuickToInterpreterBridge)
}
#undef CREATE_TRAMPOLINE

void CompilerDriver::CompileAll(jobject class_loader,
                                const std::vector<const DexFile*>& dex_files,
                                TimingLogger* timings) {
  DCHECK(!Runtime::Current()->IsStarted());
  std::unique_ptr<ThreadPool> thread_pool(new ThreadPool("Compiler driver thread pool", thread_count_ - 1));
  PreCompile(class_loader, dex_files, thread_pool.get(), timings);
  Compile(class_loader, dex_files, thread_pool.get(), timings);
  if (dump_stats_) {
    stats_->Dump();
  }
}

static DexToDexCompilationLevel GetDexToDexCompilationlevel(
    Thread* self, Handle<mirror::ClassLoader> class_loader, const DexFile& dex_file,
    const DexFile::ClassDef& class_def) SHARED_LOCKS_REQUIRED(Locks::mutator_lock_) {
  const char* descriptor = dex_file.GetClassDescriptor(class_def);
  ClassLinker* class_linker = Runtime::Current()->GetClassLinker();
  mirror::Class* klass = class_linker->FindClass(self, descriptor, class_loader);
  if (klass == nullptr) {
    CHECK(self->IsExceptionPending());
    self->ClearException();
    return kDontDexToDexCompile;
  }
  // DexToDex at the kOptimize level may introduce quickened opcodes, which replace symbolic
  // references with actual offsets. We cannot re-verify such instructions.
  //
  // We store the verification information in the class status in the oat file, which the linker
  // can validate (checksums) and use to skip load-time verification. It is thus safe to
  // optimize when a class has been fully verified before.
  if (klass->IsVerified()) {
    // Class is verified so we can enable DEX-to-DEX compilation for performance.
    return kOptimize;
  } else if (klass->IsCompileTimeVerified()) {
    // Class verification has soft-failed. Anyway, ensure at least correctness.
    DCHECK_EQ(klass->GetStatus(), mirror::Class::kStatusRetryVerificationAtRuntime);
    return kRequired;
  } else {
    // Class verification has failed: do not run DEX-to-DEX compilation.
    return kDontDexToDexCompile;
  }
}

void CompilerDriver::CompileOne(mirror::ArtMethod* method, TimingLogger* timings) {
  DCHECK(!Runtime::Current()->IsStarted());
  Thread* self = Thread::Current();
  jobject jclass_loader;
  const DexFile* dex_file;
  uint16_t class_def_idx;
  uint32_t method_idx = method->GetDexMethodIndex();
  uint32_t access_flags = method->GetAccessFlags();
  InvokeType invoke_type = method->GetInvokeType();
  {
    ScopedObjectAccessUnchecked soa(self);
    ScopedLocalRef<jobject>
      local_class_loader(soa.Env(),
                    soa.AddLocalReference<jobject>(method->GetDeclaringClass()->GetClassLoader()));
    jclass_loader = soa.Env()->NewGlobalRef(local_class_loader.get());
    // Find the dex_file
    dex_file = method->GetDexFile();
    class_def_idx = method->GetClassDefIndex();
  }
  const DexFile::CodeItem* code_item = dex_file->GetCodeItem(method->GetCodeItemOffset());
  self->TransitionFromRunnableToSuspended(kNative);

  std::vector<const DexFile*> dex_files;
  dex_files.push_back(dex_file);

  std::unique_ptr<ThreadPool> thread_pool(new ThreadPool("Compiler driver thread pool", 0U));
  PreCompile(jclass_loader, dex_files, thread_pool.get(), timings);

  // Can we run DEX-to-DEX compiler on this class ?
  DexToDexCompilationLevel dex_to_dex_compilation_level = kDontDexToDexCompile;
  {
    ScopedObjectAccess soa(Thread::Current());
    const DexFile::ClassDef& class_def = dex_file->GetClassDef(class_def_idx);
    StackHandleScope<1> hs(soa.Self());
    Handle<mirror::ClassLoader> class_loader(
        hs.NewHandle(soa.Decode<mirror::ClassLoader*>(jclass_loader)));
    dex_to_dex_compilation_level = GetDexToDexCompilationlevel(self, class_loader, *dex_file,
                                                               class_def);
  }
  CompileMethod(code_item, access_flags, invoke_type, class_def_idx, method_idx, jclass_loader,
                *dex_file, dex_to_dex_compilation_level);

  self->GetJniEnv()->DeleteGlobalRef(jclass_loader);

  self->TransitionFromSuspendedToRunnable();
}

void CompilerDriver::Resolve(jobject class_loader, const std::vector<const DexFile*>& dex_files,
                             ThreadPool* thread_pool, TimingLogger* timings) {
  for (size_t i = 0; i != dex_files.size(); ++i) {
    const DexFile* dex_file = dex_files[i];
    CHECK(dex_file != nullptr);
    ResolveDexFile(class_loader, *dex_file, dex_files, thread_pool, timings);
  }
}

void CompilerDriver::PreCompile(jobject class_loader, const std::vector<const DexFile*>& dex_files,
                                ThreadPool* thread_pool, TimingLogger* timings) {
  LoadImageClasses(timings);

  Resolve(class_loader, dex_files, thread_pool, timings);

  if (!compiler_options_->IsVerificationEnabled()) {
    VLOG(compiler) << "Verify none mode specified, skipping verification.";
    SetVerified(class_loader, dex_files, thread_pool, timings);
    return;
  }

  Verify(class_loader, dex_files, thread_pool, timings);

  InitializeClasses(class_loader, dex_files, thread_pool, timings);

  UpdateImageClasses(timings);
}

bool CompilerDriver::IsImageClass(const char* descriptor) const {
  if (!IsImage()) {
    return true;
  } else {
    return image_classes_->find(descriptor) != image_classes_->end();
  }
}

static void ResolveExceptionsForMethod(MethodHelper* mh,
    std::set<std::pair<uint16_t, const DexFile*>>& exceptions_to_resolve)
    SHARED_LOCKS_REQUIRED(Locks::mutator_lock_) {
  const DexFile::CodeItem* code_item = mh->GetMethod()->GetCodeItem();
  if (code_item == nullptr) {
    return;  // native or abstract method
  }
  if (code_item->tries_size_ == 0) {
    return;  // nothing to process
  }
  const byte* encoded_catch_handler_list = DexFile::GetCatchHandlerData(*code_item, 0);
  size_t num_encoded_catch_handlers = DecodeUnsignedLeb128(&encoded_catch_handler_list);
  for (size_t i = 0; i < num_encoded_catch_handlers; i++) {
    int32_t encoded_catch_handler_size = DecodeSignedLeb128(&encoded_catch_handler_list);
    bool has_catch_all = false;
    if (encoded_catch_handler_size <= 0) {
      encoded_catch_handler_size = -encoded_catch_handler_size;
      has_catch_all = true;
    }
    for (int32_t j = 0; j < encoded_catch_handler_size; j++) {
      uint16_t encoded_catch_handler_handlers_type_idx =
          DecodeUnsignedLeb128(&encoded_catch_handler_list);
      // Add to set of types to resolve if not already in the dex cache resolved types
      if (!mh->GetMethod()->IsResolvedTypeIdx(encoded_catch_handler_handlers_type_idx)) {
        exceptions_to_resolve.insert(
            std::pair<uint16_t, const DexFile*>(encoded_catch_handler_handlers_type_idx,
                                                mh->GetMethod()->GetDexFile()));
      }
      // ignore address associated with catch handler
      DecodeUnsignedLeb128(&encoded_catch_handler_list);
    }
    if (has_catch_all) {
      // ignore catch all address
      DecodeUnsignedLeb128(&encoded_catch_handler_list);
    }
  }
}

static bool ResolveCatchBlockExceptionsClassVisitor(mirror::Class* c, void* arg)
    SHARED_LOCKS_REQUIRED(Locks::mutator_lock_) {
  std::set<std::pair<uint16_t, const DexFile*>>* exceptions_to_resolve =
      reinterpret_cast<std::set<std::pair<uint16_t, const DexFile*>>*>(arg);
  StackHandleScope<1> hs(Thread::Current());
  MethodHelper mh(hs.NewHandle<mirror::ArtMethod>(nullptr));
  for (size_t i = 0; i < c->NumVirtualMethods(); ++i) {
    mh.ChangeMethod(c->GetVirtualMethod(i));
    ResolveExceptionsForMethod(&mh, *exceptions_to_resolve);
  }
  for (size_t i = 0; i < c->NumDirectMethods(); ++i) {
    mh.ChangeMethod(c->GetDirectMethod(i));
    ResolveExceptionsForMethod(&mh, *exceptions_to_resolve);
  }
  return true;
}

static bool RecordImageClassesVisitor(mirror::Class* klass, void* arg)
    SHARED_LOCKS_REQUIRED(Locks::mutator_lock_) {
  std::set<std::string>* image_classes = reinterpret_cast<std::set<std::string>*>(arg);
  std::string temp;
  image_classes->insert(klass->GetDescriptor(&temp));
  return true;
}

// Make a list of descriptors for classes to include in the image
void CompilerDriver::LoadImageClasses(TimingLogger* timings)
      LOCKS_EXCLUDED(Locks::mutator_lock_) {
  CHECK(timings != nullptr);
  if (!IsImage()) {
    return;
  }

  TimingLogger::ScopedTiming t("LoadImageClasses", timings);
  // Make a first class to load all classes explicitly listed in the file
  Thread* self = Thread::Current();
  ScopedObjectAccess soa(self);
  ClassLinker* class_linker = Runtime::Current()->GetClassLinker();
  CHECK(image_classes_.get() != nullptr);
  for (auto it = image_classes_->begin(), end = image_classes_->end(); it != end;) {
    const std::string& descriptor(*it);
    StackHandleScope<1> hs(self);
    Handle<mirror::Class> klass(
        hs.NewHandle(class_linker->FindSystemClass(self, descriptor.c_str())));
    if (klass.Get() == nullptr) {
      VLOG(compiler) << "Failed to find class " << descriptor;
      image_classes_->erase(it++);
      self->ClearException();
    } else {
      ++it;
    }
  }

  // Resolve exception classes referenced by the loaded classes. The catch logic assumes
  // exceptions are resolved by the verifier when there is a catch block in an interested method.
  // Do this here so that exception classes appear to have been specified image classes.
  std::set<std::pair<uint16_t, const DexFile*>> unresolved_exception_types;
  StackHandleScope<1> hs(self);
  Handle<mirror::Class> java_lang_Throwable(
      hs.NewHandle(class_linker->FindSystemClass(self, "Ljava/lang/Throwable;")));
  do {
    unresolved_exception_types.clear();
    class_linker->VisitClasses(ResolveCatchBlockExceptionsClassVisitor,
                               &unresolved_exception_types);
    for (const std::pair<uint16_t, const DexFile*>& exception_type : unresolved_exception_types) {
      uint16_t exception_type_idx = exception_type.first;
      const DexFile* dex_file = exception_type.second;
      StackHandleScope<2> hs(self);
      Handle<mirror::DexCache> dex_cache(hs.NewHandle(class_linker->FindDexCache(*dex_file)));
      Handle<mirror::Class> klass(hs.NewHandle(
          class_linker->ResolveType(*dex_file, exception_type_idx, dex_cache,
                                    NullHandle<mirror::ClassLoader>())));
      if (klass.Get() == nullptr) {
        const DexFile::TypeId& type_id = dex_file->GetTypeId(exception_type_idx);
        const char* descriptor = dex_file->GetTypeDescriptor(type_id);
        LOG(FATAL) << "Failed to resolve class " << descriptor;
      }
      DCHECK(java_lang_Throwable->IsAssignableFrom(klass.Get()));
    }
    // Resolving exceptions may load classes that reference more exceptions, iterate until no
    // more are found
  } while (!unresolved_exception_types.empty());

  // We walk the roots looking for classes so that we'll pick up the
  // above classes plus any classes them depend on such super
  // classes, interfaces, and the required ClassLinker roots.
  class_linker->VisitClasses(RecordImageClassesVisitor, image_classes_.get());

  CHECK_NE(image_classes_->size(), 0U);
}

static void MaybeAddToImageClasses(Handle<mirror::Class> c, std::set<std::string>* image_classes)
    SHARED_LOCKS_REQUIRED(Locks::mutator_lock_) {
  Thread* self = Thread::Current();
  StackHandleScope<1> hs(self);
  // Make a copy of the handle so that we don't clobber it doing Assign.
  Handle<mirror::Class> klass(hs.NewHandle(c.Get()));
  std::string temp;
  while (!klass->IsObjectClass()) {
    const char* descriptor = klass->GetDescriptor(&temp);
    std::pair<std::set<std::string>::iterator, bool> result = image_classes->insert(descriptor);
    if (!result.second) {  // Previously inserted.
      break;
    }
    VLOG(compiler) << "Adding " << descriptor << " to image classes";
    for (size_t i = 0; i < klass->NumDirectInterfaces(); ++i) {
      StackHandleScope<1> hs(self);
      MaybeAddToImageClasses(hs.NewHandle(mirror::Class::GetDirectInterface(self, klass, i)),
                             image_classes);
    }
    if (klass->IsArrayClass()) {
      StackHandleScope<1> hs(self);
      MaybeAddToImageClasses(hs.NewHandle(klass->GetComponentType()), image_classes);
    }
    klass.Assign(klass->GetSuperClass());
  }
}

void CompilerDriver::FindClinitImageClassesCallback(mirror::Object* object, void* arg) {
  DCHECK(object != nullptr);
  DCHECK(arg != nullptr);
  CompilerDriver* compiler_driver = reinterpret_cast<CompilerDriver*>(arg);
  StackHandleScope<1> hs(Thread::Current());
  MaybeAddToImageClasses(hs.NewHandle(object->GetClass()), compiler_driver->image_classes_.get());
}

void CompilerDriver::UpdateImageClasses(TimingLogger* timings) {
  if (IsImage()) {
    TimingLogger::ScopedTiming t("UpdateImageClasses", timings);
    // Update image_classes_ with classes for objects created by <clinit> methods.
    Thread* self = Thread::Current();
    const char* old_cause = self->StartAssertNoThreadSuspension("ImageWriter");
    gc::Heap* heap = Runtime::Current()->GetHeap();
    // TODO: Image spaces only?
    ScopedObjectAccess soa(Thread::Current());
    WriterMutexLock mu(self, *Locks::heap_bitmap_lock_);
    heap->VisitObjects(FindClinitImageClassesCallback, this);
    self->EndAssertNoThreadSuspension(old_cause);
  }
}

bool CompilerDriver::CanAssumeTypeIsPresentInDexCache(const DexFile& dex_file, uint32_t type_idx) {
  if (IsImage() &&
      IsImageClass(dex_file.StringDataByIdx(dex_file.GetTypeId(type_idx).descriptor_idx_))) {
    {
      ScopedObjectAccess soa(Thread::Current());
      mirror::DexCache* dex_cache = Runtime::Current()->GetClassLinker()->FindDexCache(dex_file);
      mirror::Class* resolved_class = dex_cache->GetResolvedType(type_idx);
      if (resolved_class == nullptr) {
        // Erroneous class.
        stats_->TypeNotInDexCache();
        return false;
      }
    }
    stats_->TypeInDexCache();
    return true;
  } else {
    stats_->TypeNotInDexCache();
    return false;
  }
}

bool CompilerDriver::CanAssumeStringIsPresentInDexCache(const DexFile& dex_file,
                                                        uint32_t string_idx) {
  // See also Compiler::ResolveDexFile

  bool result = false;
  if (IsImage()) {
    // We resolve all const-string strings when building for the image.
    ScopedObjectAccess soa(Thread::Current());
    StackHandleScope<1> hs(soa.Self());
    Handle<mirror::DexCache> dex_cache(
        hs.NewHandle(Runtime::Current()->GetClassLinker()->FindDexCache(dex_file)));
    Runtime::Current()->GetClassLinker()->ResolveString(dex_file, string_idx, dex_cache);
    result = true;
  }
  if (result) {
    stats_->StringInDexCache();
  } else {
    stats_->StringNotInDexCache();
  }
  return result;
}

bool CompilerDriver::CanAccessTypeWithoutChecks(uint32_t referrer_idx, const DexFile& dex_file,
                                                uint32_t type_idx,
                                                bool* type_known_final, bool* type_known_abstract,
                                                bool* equals_referrers_class) {
  if (type_known_final != nullptr) {
    *type_known_final = false;
  }
  if (type_known_abstract != nullptr) {
    *type_known_abstract = false;
  }
  if (equals_referrers_class != nullptr) {
    *equals_referrers_class = false;
  }
  ScopedObjectAccess soa(Thread::Current());
  mirror::DexCache* dex_cache = Runtime::Current()->GetClassLinker()->FindDexCache(dex_file);
  // Get type from dex cache assuming it was populated by the verifier
  mirror::Class* resolved_class = dex_cache->GetResolvedType(type_idx);
  if (resolved_class == nullptr) {
    stats_->TypeNeedsAccessCheck();
    return false;  // Unknown class needs access checks.
  }
  const DexFile::MethodId& method_id = dex_file.GetMethodId(referrer_idx);
  if (equals_referrers_class != nullptr) {
    *equals_referrers_class = (method_id.class_idx_ == type_idx);
  }
  mirror::Class* referrer_class = dex_cache->GetResolvedType(method_id.class_idx_);
  if (referrer_class == nullptr) {
    stats_->TypeNeedsAccessCheck();
    return false;  // Incomplete referrer knowledge needs access check.
  }
  // Perform access check, will return true if access is ok or false if we're going to have to
  // check this at runtime (for example for class loaders).
  bool result = referrer_class->CanAccess(resolved_class);
  if (result) {
    stats_->TypeDoesntNeedAccessCheck();
    if (type_known_final != nullptr) {
      *type_known_final = resolved_class->IsFinal() && !resolved_class->IsArrayClass();
    }
    if (type_known_abstract != nullptr) {
      *type_known_abstract = resolved_class->IsAbstract() && !resolved_class->IsArrayClass();
    }
  } else {
    stats_->TypeNeedsAccessCheck();
  }
  return result;
}

bool CompilerDriver::CanAccessInstantiableTypeWithoutChecks(uint32_t referrer_idx,
                                                            const DexFile& dex_file,
                                                            uint32_t type_idx) {
  ScopedObjectAccess soa(Thread::Current());
  mirror::DexCache* dex_cache = Runtime::Current()->GetClassLinker()->FindDexCache(dex_file);
  // Get type from dex cache assuming it was populated by the verifier.
  mirror::Class* resolved_class = dex_cache->GetResolvedType(type_idx);
  if (resolved_class == nullptr) {
    stats_->TypeNeedsAccessCheck();
    return false;  // Unknown class needs access checks.
  }
  const DexFile::MethodId& method_id = dex_file.GetMethodId(referrer_idx);
  mirror::Class* referrer_class = dex_cache->GetResolvedType(method_id.class_idx_);
  if (referrer_class == nullptr) {
    stats_->TypeNeedsAccessCheck();
    return false;  // Incomplete referrer knowledge needs access check.
  }
  // Perform access and instantiable checks, will return true if access is ok or false if we're
  // going to have to check this at runtime (for example for class loaders).
  bool result = referrer_class->CanAccess(resolved_class) && resolved_class->IsInstantiable();
  if (result) {
    stats_->TypeDoesntNeedAccessCheck();
  } else {
    stats_->TypeNeedsAccessCheck();
  }
  return result;
}

bool CompilerDriver::CanEmbedTypeInCode(const DexFile& dex_file, uint32_t type_idx,
                                        bool* is_type_initialized, bool* use_direct_type_ptr,
                                        uintptr_t* direct_type_ptr, bool* out_is_finalizable) {
  ScopedObjectAccess soa(Thread::Current());
  mirror::DexCache* dex_cache = Runtime::Current()->GetClassLinker()->FindDexCache(dex_file);
  mirror::Class* resolved_class = dex_cache->GetResolvedType(type_idx);
  if (resolved_class == nullptr) {
    return false;
  }
  *out_is_finalizable = resolved_class->IsFinalizable();
  const bool compiling_boot = Runtime::Current()->GetHeap()->IsCompilingBoot();
  const bool support_boot_image_fixup = GetSupportBootImageFixup();
  if (compiling_boot) {
    // boot -> boot class pointers.
    // True if the class is in the image at boot compiling time.
    const bool is_image_class = IsImage() && IsImageClass(
        dex_file.StringDataByIdx(dex_file.GetTypeId(type_idx).descriptor_idx_));
    // True if pc relative load works.
    if (is_image_class && support_boot_image_fixup) {
      *is_type_initialized = resolved_class->IsInitialized();
      *use_direct_type_ptr = false;
      *direct_type_ptr = 0;
      return true;
    } else {
      return false;
    }
  } else {
    // True if the class is in the image at app compiling time.
    const bool class_in_image =
        Runtime::Current()->GetHeap()->FindSpaceFromObject(resolved_class, false)->IsImageSpace();
    if (class_in_image && support_boot_image_fixup) {
      // boot -> app class pointers.
      *is_type_initialized = resolved_class->IsInitialized();
      // TODO This is somewhat hacky. We should refactor all of this invoke codepath.
      *use_direct_type_ptr = !GetCompilerOptions().GetIncludePatchInformation();
      *direct_type_ptr = reinterpret_cast<uintptr_t>(resolved_class);
      return true;
    } else {
      // app -> app class pointers.
      // Give up because app does not have an image and class
      // isn't created at compile time.  TODO: implement this
      // if/when each app gets an image.
      return false;
    }
  }
}

bool CompilerDriver::CanEmbedReferenceTypeInCode(ClassReference* ref,
                                                 bool* use_direct_ptr,
                                                 uintptr_t* direct_type_ptr) {
  CHECK(ref != nullptr);
  CHECK(use_direct_ptr != nullptr);
  CHECK(direct_type_ptr != nullptr);

  ScopedObjectAccess soa(Thread::Current());
  mirror::Class* reference_class = mirror::Reference::GetJavaLangRefReference();
  bool is_initialized = false;
  bool unused_finalizable;
  // Make sure we have a finished Reference class object before attempting to use it.
  if (!CanEmbedTypeInCode(*reference_class->GetDexCache()->GetDexFile(),
                          reference_class->GetDexTypeIndex(), &is_initialized,
                          use_direct_ptr, direct_type_ptr, &unused_finalizable) ||
      !is_initialized) {
    return false;
  }
  ref->first = &reference_class->GetDexFile();
  ref->second = reference_class->GetDexClassDefIndex();
  return true;
}

uint32_t CompilerDriver::GetReferenceSlowFlagOffset() const {
  ScopedObjectAccess soa(Thread::Current());
  mirror::Class* klass = mirror::Reference::GetJavaLangRefReference();
  DCHECK(klass->IsInitialized());
  return klass->GetSlowPathFlagOffset().Uint32Value();
}

uint32_t CompilerDriver::GetReferenceDisableFlagOffset() const {
  ScopedObjectAccess soa(Thread::Current());
  mirror::Class* klass = mirror::Reference::GetJavaLangRefReference();
  DCHECK(klass->IsInitialized());
  return klass->GetDisableIntrinsicFlagOffset().Uint32Value();
}

void CompilerDriver::ProcessedInstanceField(bool resolved) {
  if (!resolved) {
    stats_->UnresolvedInstanceField();
  } else {
    stats_->ResolvedInstanceField();
  }
}

void CompilerDriver::ProcessedStaticField(bool resolved, bool local) {
  if (!resolved) {
    stats_->UnresolvedStaticField();
  } else if (local) {
    stats_->ResolvedLocalStaticField();
  } else {
    stats_->ResolvedStaticField();
  }
}

void CompilerDriver::ProcessedInvoke(InvokeType invoke_type, int flags) {
  stats_->ProcessedInvoke(invoke_type, flags);
}

mirror::ArtField* CompilerDriver::ComputeInstanceFieldInfo(uint32_t field_idx,
                                                           const DexCompilationUnit* mUnit,
                                                           bool is_put,
                                                           const ScopedObjectAccess& soa) {
  // Try to resolve the field and compiling method's class.
  mirror::ArtField* resolved_field;
  mirror::Class* referrer_class;
  mirror::DexCache* dex_cache;
  {
    StackHandleScope<3> hs(soa.Self());
    Handle<mirror::DexCache> dex_cache_handle(
        hs.NewHandle(mUnit->GetClassLinker()->FindDexCache(*mUnit->GetDexFile())));
    Handle<mirror::ClassLoader> class_loader_handle(
        hs.NewHandle(soa.Decode<mirror::ClassLoader*>(mUnit->GetClassLoader())));
    Handle<mirror::ArtField> resolved_field_handle(hs.NewHandle(
        ResolveField(soa, dex_cache_handle, class_loader_handle, mUnit, field_idx, false)));
    referrer_class = (resolved_field_handle.Get() != nullptr)
        ? ResolveCompilingMethodsClass(soa, dex_cache_handle, class_loader_handle, mUnit) : nullptr;
    resolved_field = resolved_field_handle.Get();
    dex_cache = dex_cache_handle.Get();
  }
  bool can_link = false;
  if (resolved_field != nullptr && referrer_class != nullptr) {
    std::pair<bool, bool> fast_path = IsFastInstanceField(
        dex_cache, referrer_class, resolved_field, field_idx);
    can_link = is_put ? fast_path.second : fast_path.first;
  }
  ProcessedInstanceField(can_link);
  return can_link ? resolved_field : nullptr;
}

bool CompilerDriver::ComputeInstanceFieldInfo(uint32_t field_idx, const DexCompilationUnit* mUnit,
                                              bool is_put, MemberOffset* field_offset,
                                              bool* is_volatile) {
  ScopedObjectAccess soa(Thread::Current());
  StackHandleScope<1> hs(soa.Self());
  Handle<mirror::ArtField> resolved_field =
      hs.NewHandle(ComputeInstanceFieldInfo(field_idx, mUnit, is_put, soa));

  if (resolved_field.Get() == nullptr) {
    // Conservative defaults.
    *is_volatile = true;
    *field_offset = MemberOffset(static_cast<size_t>(-1));
    return false;
  } else {
    *is_volatile = resolved_field->IsVolatile();
    *field_offset = resolved_field->GetOffset();
    return true;
  }
}

bool CompilerDriver::ComputeStaticFieldInfo(uint32_t field_idx, const DexCompilationUnit* mUnit,
                                            bool is_put, MemberOffset* field_offset,
                                            uint32_t* storage_index, bool* is_referrers_class,
                                            bool* is_volatile, bool* is_initialized) {
  ScopedObjectAccess soa(Thread::Current());
  // Try to resolve the field and compiling method's class.
  mirror::ArtField* resolved_field;
  mirror::Class* referrer_class;
  mirror::DexCache* dex_cache;
  {
    StackHandleScope<3> hs(soa.Self());
    Handle<mirror::DexCache> dex_cache_handle(
        hs.NewHandle(mUnit->GetClassLinker()->FindDexCache(*mUnit->GetDexFile())));
    Handle<mirror::ClassLoader> class_loader_handle(
        hs.NewHandle(soa.Decode<mirror::ClassLoader*>(mUnit->GetClassLoader())));
    Handle<mirror::ArtField> resolved_field_handle(hs.NewHandle(
        ResolveField(soa, dex_cache_handle, class_loader_handle, mUnit, field_idx, true)));
    referrer_class = (resolved_field_handle.Get() != nullptr)
        ? ResolveCompilingMethodsClass(soa, dex_cache_handle, class_loader_handle, mUnit) : nullptr;
    resolved_field = resolved_field_handle.Get();
    dex_cache = dex_cache_handle.Get();
  }
  bool result = false;
  if (resolved_field != nullptr && referrer_class != nullptr) {
    *is_volatile = IsFieldVolatile(resolved_field);
    std::pair<bool, bool> fast_path = IsFastStaticField(
        dex_cache, referrer_class, resolved_field, field_idx, field_offset,
        storage_index, is_referrers_class, is_initialized);
    result = is_put ? fast_path.second : fast_path.first;
  }
  if (!result) {
    // Conservative defaults.
    *is_volatile = true;
    *field_offset = MemberOffset(static_cast<size_t>(-1));
    *storage_index = -1;
    *is_referrers_class = false;
    *is_initialized = false;
  }
  ProcessedStaticField(result, *is_referrers_class);
  return result;
}

void CompilerDriver::GetCodeAndMethodForDirectCall(InvokeType* type, InvokeType sharp_type,
                                                   bool no_guarantee_of_dex_cache_entry,
                                                   mirror::Class* referrer_class,
                                                   mirror::ArtMethod* method,
                                                   int* stats_flags,
                                                   MethodReference* target_method,
                                                   uintptr_t* direct_code,
                                                   uintptr_t* direct_method) {
  // For direct and static methods compute possible direct_code and direct_method values, ie
  // an address for the Method* being invoked and an address of the code for that Method*.
  // For interface calls compute a value for direct_method that is the interface method being
  // invoked, so this can be passed to the out-of-line runtime support code.
  *direct_code = 0;
  *direct_method = 0;
  bool use_dex_cache = false;
  const bool compiling_boot = Runtime::Current()->GetHeap()->IsCompilingBoot();
  // TODO This is somewhat hacky. We should refactor all of this invoke codepath.
  const bool force_relocations = (compiling_boot ||
                                  GetCompilerOptions().GetIncludePatchInformation());
  if (compiler_->IsPortable()) {
    if (sharp_type != kStatic && sharp_type != kDirect) {
      return;
    }
    use_dex_cache = true;
  } else {
    if (sharp_type != kStatic && sharp_type != kDirect) {
      return;
    }
    // TODO: support patching on all architectures.
    use_dex_cache = force_relocations && !support_boot_image_fixup_;
  }
  bool method_code_in_boot = (method->GetDeclaringClass()->GetClassLoader() == nullptr);
  if (!use_dex_cache) {
    if (!method_code_in_boot) {
      use_dex_cache = true;
    } else {
      bool has_clinit_trampoline =
          method->IsStatic() && !method->GetDeclaringClass()->IsInitialized();
      if (has_clinit_trampoline && (method->GetDeclaringClass() != referrer_class)) {
        // Ensure we run the clinit trampoline unless we are invoking a static method in the same
        // class.
        use_dex_cache = true;
      }
    }
  }
  if (method_code_in_boot) {
    *stats_flags |= kFlagDirectCallToBoot | kFlagDirectMethodToBoot;
  }
  if (!use_dex_cache && force_relocations) {
    if (!IsImage() || !IsImageClass(method->GetDeclaringClassDescriptor())) {
      // We can only branch directly to Methods that are resolved in the DexCache.
      // Otherwise we won't invoke the resolution trampoline.
      use_dex_cache = true;
    }
  }
  // The method is defined not within this dex file. We need a dex cache slot within the current
  // dex file or direct pointers.
  bool must_use_direct_pointers = false;
  if (target_method->dex_file == method->GetDeclaringClass()->GetDexCache()->GetDexFile()) {
    target_method->dex_method_index = method->GetDexMethodIndex();
  } else {
    if (no_guarantee_of_dex_cache_entry) {
      StackHandleScope<1> hs(Thread::Current());
      MethodHelper mh(hs.NewHandle(method));
      // See if the method is also declared in this dex cache.
      uint32_t dex_method_idx = mh.FindDexMethodIndexInOtherDexFile(
          *target_method->dex_file, target_method->dex_method_index);
      if (dex_method_idx != DexFile::kDexNoIndex) {
        target_method->dex_method_index = dex_method_idx;
      } else {
        if (force_relocations && !use_dex_cache) {
          target_method->dex_method_index = method->GetDexMethodIndex();
          target_method->dex_file = method->GetDeclaringClass()->GetDexCache()->GetDexFile();
        }
        must_use_direct_pointers = true;
      }
    }
  }
  if (use_dex_cache) {
    if (must_use_direct_pointers) {
      // Fail. Test above showed the only safe dispatch was via the dex cache, however, the direct
      // pointers are required as the dex cache lacks an appropriate entry.
      VLOG(compiler) << "Dex cache devirtualization failed for: " << PrettyMethod(method);
    } else {
      *type = sharp_type;
    }
  } else {
    bool method_in_image =
        Runtime::Current()->GetHeap()->FindSpaceFromObject(method, false)->IsImageSpace();
    if (method_in_image || compiling_boot) {
      // We know we must be able to get to the method in the image, so use that pointer.
      CHECK(!method->IsAbstract());
      *type = sharp_type;
      *direct_method = force_relocations ? -1 : reinterpret_cast<uintptr_t>(method);
      *direct_code = force_relocations ? -1 : compiler_->GetEntryPointOf(method);
      target_method->dex_file = method->GetDeclaringClass()->GetDexCache()->GetDexFile();
      target_method->dex_method_index = method->GetDexMethodIndex();
    } else if (!must_use_direct_pointers) {
      // Set the code and rely on the dex cache for the method.
      *type = sharp_type;
      if (force_relocations) {
        *direct_code = -1;
        target_method->dex_file = method->GetDeclaringClass()->GetDexCache()->GetDexFile();
        target_method->dex_method_index = method->GetDexMethodIndex();
      } else {
        *direct_code = compiler_->GetEntryPointOf(method);
      }
    } else {
      // Direct pointers were required but none were available.
      VLOG(compiler) << "Dex cache devirtualization failed for: " << PrettyMethod(method);
    }
  }
}

bool CompilerDriver::ComputeInvokeInfo(const DexCompilationUnit* mUnit, const uint32_t dex_pc,
                                       bool update_stats, bool enable_devirtualization,
                                       InvokeType* invoke_type, MethodReference* target_method,
                                       int* vtable_idx, uintptr_t* direct_code,
                                       uintptr_t* direct_method) {
  InvokeType orig_invoke_type = *invoke_type;
  int stats_flags = 0;
  ScopedObjectAccess soa(Thread::Current());
  // Try to resolve the method and compiling method's class.
  mirror::ArtMethod* resolved_method;
  mirror::Class* referrer_class;
  StackHandleScope<3> hs(soa.Self());
  Handle<mirror::DexCache> dex_cache(
      hs.NewHandle(mUnit->GetClassLinker()->FindDexCache(*mUnit->GetDexFile())));
  Handle<mirror::ClassLoader> class_loader(hs.NewHandle(
      soa.Decode<mirror::ClassLoader*>(mUnit->GetClassLoader())));
  {
    uint32_t method_idx = target_method->dex_method_index;
    Handle<mirror::ArtMethod> resolved_method_handle(hs.NewHandle(
        ResolveMethod(soa, dex_cache, class_loader, mUnit, method_idx, orig_invoke_type)));
    referrer_class = (resolved_method_handle.Get() != nullptr)
        ? ResolveCompilingMethodsClass(soa, dex_cache, class_loader, mUnit) : nullptr;
    resolved_method = resolved_method_handle.Get();
  }
  bool result = false;
  if (resolved_method != nullptr) {
    *vtable_idx = GetResolvedMethodVTableIndex(resolved_method, orig_invoke_type);

    if (enable_devirtualization) {
      DCHECK(mUnit->GetVerifiedMethod() != nullptr);
      const MethodReference* devirt_target = mUnit->GetVerifiedMethod()->GetDevirtTarget(dex_pc);

      stats_flags = IsFastInvoke(
          soa, dex_cache, class_loader, mUnit, referrer_class, resolved_method,
          invoke_type, target_method, devirt_target, direct_code, direct_method);
      result = stats_flags != 0;
    } else {
      // Devirtualization not enabled. Inline IsFastInvoke(), dropping the devirtualization parts.
      if (UNLIKELY(referrer_class == nullptr) ||
          UNLIKELY(!referrer_class->CanAccessResolvedMethod(resolved_method->GetDeclaringClass(),
                                                            resolved_method, dex_cache.Get(),
                                                            target_method->dex_method_index)) ||
          *invoke_type == kSuper) {
        // Slow path. (Without devirtualization, all super calls go slow path as well.)
      } else {
        // Sharpening failed so generate a regular resolved method dispatch.
        stats_flags = kFlagMethodResolved;
        GetCodeAndMethodForDirectCall(invoke_type, *invoke_type, false, referrer_class, resolved_method,
                                      &stats_flags, target_method, direct_code, direct_method);
        result = true;
      }
    }
  }
  if (!result) {
    // Conservative defaults.
    *vtable_idx = -1;
    *direct_code = 0u;
    *direct_method = 0u;
  }
  if (update_stats) {
    ProcessedInvoke(orig_invoke_type, stats_flags);
  }
  return result;
}

const VerifiedMethod* CompilerDriver::GetVerifiedMethod(const DexFile* dex_file,
                                                        uint32_t method_idx) const {
  MethodReference ref(dex_file, method_idx);
  return verification_results_->GetVerifiedMethod(ref);
}

bool CompilerDriver::IsSafeCast(const DexCompilationUnit* mUnit, uint32_t dex_pc) {
  if (!compiler_options_->IsVerificationEnabled()) {
    // If we didn't verify, every cast has to be treated as non-safe.
    return false;
  }
  DCHECK(mUnit->GetVerifiedMethod() != nullptr);
  bool result = mUnit->GetVerifiedMethod()->IsSafeCast(dex_pc);
  if (result) {
    stats_->SafeCast();
  } else {
    stats_->NotASafeCast();
  }
  return result;
}

void CompilerDriver::AddCodePatch(const DexFile* dex_file,
                                  uint16_t referrer_class_def_idx,
                                  uint32_t referrer_method_idx,
                                  InvokeType referrer_invoke_type,
                                  uint32_t target_method_idx,
                                  const DexFile* target_dex_file,
                                  InvokeType target_invoke_type,
                                  size_t literal_offset) {
  MutexLock mu(Thread::Current(), compiled_methods_lock_);
  code_to_patch_.push_back(new CallPatchInformation(dex_file,
                                                    referrer_class_def_idx,
                                                    referrer_method_idx,
                                                    referrer_invoke_type,
                                                    target_method_idx,
                                                    target_dex_file,
                                                    target_invoke_type,
                                                    literal_offset));
}
void CompilerDriver::AddRelativeCodePatch(const DexFile* dex_file,
                                          uint16_t referrer_class_def_idx,
                                          uint32_t referrer_method_idx,
                                          InvokeType referrer_invoke_type,
                                          uint32_t target_method_idx,
                                          const DexFile* target_dex_file,
                                          InvokeType target_invoke_type,
                                          size_t literal_offset,
                                          int32_t pc_relative_offset) {
  MutexLock mu(Thread::Current(), compiled_methods_lock_);
  code_to_patch_.push_back(new RelativeCallPatchInformation(dex_file,
                                                            referrer_class_def_idx,
                                                            referrer_method_idx,
                                                            referrer_invoke_type,
                                                            target_method_idx,
                                                            target_dex_file,
                                                            target_invoke_type,
                                                            literal_offset,
                                                            pc_relative_offset));
}
void CompilerDriver::AddMethodPatch(const DexFile* dex_file,
                                    uint16_t referrer_class_def_idx,
                                    uint32_t referrer_method_idx,
                                    InvokeType referrer_invoke_type,
                                    uint32_t target_method_idx,
                                    const DexFile* target_dex_file,
                                    InvokeType target_invoke_type,
                                    size_t literal_offset) {
  MutexLock mu(Thread::Current(), compiled_methods_lock_);
  methods_to_patch_.push_back(new CallPatchInformation(dex_file,
                                                       referrer_class_def_idx,
                                                       referrer_method_idx,
                                                       referrer_invoke_type,
                                                       target_method_idx,
                                                       target_dex_file,
                                                       target_invoke_type,
                                                       literal_offset));
}
void CompilerDriver::AddClassPatch(const DexFile* dex_file,
                                    uint16_t referrer_class_def_idx,
                                    uint32_t referrer_method_idx,
                                    uint32_t target_type_idx,
                                    const DexFile* target_type_dex_file,
                                    size_t literal_offset) {
  MutexLock mu(Thread::Current(), compiled_methods_lock_);
  classes_to_patch_.push_back(new TypePatchInformation(dex_file,
                                                       referrer_class_def_idx,
                                                       referrer_method_idx,
                                                       target_type_idx,
                                                       target_type_dex_file,
                                                       literal_offset));
}

class ParallelCompilationManager {
 public:
  typedef void Callback(const ParallelCompilationManager* manager, size_t index);

  ParallelCompilationManager(ClassLinker* class_linker,
                             jobject class_loader,
                             CompilerDriver* compiler,
                             const DexFile* dex_file,
                             const std::vector<const DexFile*>& dex_files,
                             ThreadPool* thread_pool)
    : index_(0),
      class_linker_(class_linker),
      class_loader_(class_loader),
      compiler_(compiler),
      dex_file_(dex_file),
      dex_files_(dex_files),
      thread_pool_(thread_pool) {}

  ClassLinker* GetClassLinker() const {
    CHECK(class_linker_ != nullptr);
    return class_linker_;
  }

  jobject GetClassLoader() const {
    return class_loader_;
  }

  CompilerDriver* GetCompiler() const {
    CHECK(compiler_ != nullptr);
    return compiler_;
  }

  const DexFile* GetDexFile() const {
    CHECK(dex_file_ != nullptr);
    return dex_file_;
  }

  const std::vector<const DexFile*>& GetDexFiles() const {
    return dex_files_;
  }

  void ForAll(size_t begin, size_t end, Callback callback, size_t work_units) {
    Thread* self = Thread::Current();
    self->AssertNoPendingException();
    CHECK_GT(work_units, 0U);

    index_.StoreRelaxed(begin);
    for (size_t i = 0; i < work_units; ++i) {
      thread_pool_->AddTask(self, new ForAllClosure(this, end, callback));
    }
    thread_pool_->StartWorkers(self);

    // Ensure we're suspended while we're blocked waiting for the other threads to finish (worker
    // thread destructor's called below perform join).
    CHECK_NE(self->GetState(), kRunnable);

    // Wait for all the worker threads to finish.
    thread_pool_->Wait(self, true, false);
  }

  size_t NextIndex() {
    return index_.FetchAndAddSequentiallyConsistent(1);
  }

 private:
  class ForAllClosure : public Task {
   public:
    ForAllClosure(ParallelCompilationManager* manager, size_t end, Callback* callback)
        : manager_(manager),
          end_(end),
          callback_(callback) {}

    virtual void Run(Thread* self) {
      while (true) {
        const size_t index = manager_->NextIndex();
        if (UNLIKELY(index >= end_)) {
          break;
        }
        callback_(manager_, index);
        self->AssertNoPendingException();
      }
    }

    virtual void Finalize() {
      delete this;
    }

   private:
    ParallelCompilationManager* const manager_;
    const size_t end_;
    Callback* const callback_;
  };

  AtomicInteger index_;
  ClassLinker* const class_linker_;
  const jobject class_loader_;
  CompilerDriver* const compiler_;
  const DexFile* const dex_file_;
  const std::vector<const DexFile*>& dex_files_;
  ThreadPool* const thread_pool_;

  DISALLOW_COPY_AND_ASSIGN(ParallelCompilationManager);
};

// A fast version of SkipClass above if the class pointer is available
// that avoids the expensive FindInClassPath search.
static bool SkipClass(jobject class_loader, const DexFile& dex_file, mirror::Class* klass)
    SHARED_LOCKS_REQUIRED(Locks::mutator_lock_) {
  DCHECK(klass != nullptr);
  const DexFile& original_dex_file = *klass->GetDexCache()->GetDexFile();
  if (&dex_file != &original_dex_file) {
    if (class_loader == nullptr) {
      LOG(WARNING) << "Skipping class " << PrettyDescriptor(klass) << " from "
                   << dex_file.GetLocation() << " previously found in "
                   << original_dex_file.GetLocation();
    }
    return true;
  }
  return false;
}

static void CheckAndClearResolveException(Thread* self)
    SHARED_LOCKS_REQUIRED(Locks::mutator_lock_) {
  CHECK(self->IsExceptionPending());
  mirror::Throwable* exception = self->GetException(nullptr);
  std::string temp;
  const char* descriptor = exception->GetClass()->GetDescriptor(&temp);
  const char* expected_exceptions[] = {
      "Ljava/lang/IllegalAccessError;",
      "Ljava/lang/IncompatibleClassChangeError;",
      "Ljava/lang/InstantiationError;",
      "Ljava/lang/LinkageError;",
      "Ljava/lang/NoClassDefFoundError;",
      "Ljava/lang/NoSuchFieldError;",
      "Ljava/lang/NoSuchMethodError;"
  };
  bool found = false;
  for (size_t i = 0; (found == false) && (i < arraysize(expected_exceptions)); ++i) {
    if (strcmp(descriptor, expected_exceptions[i]) == 0) {
      found = true;
    }
  }
  if (!found) {
    LOG(FATAL) << "Unexpected exception " << exception->Dump();
  }
  self->ClearException();
}

static void ResolveClassFieldsAndMethods(const ParallelCompilationManager* manager,
                                         size_t class_def_index)
    LOCKS_EXCLUDED(Locks::mutator_lock_) {
  ATRACE_CALL();
  Thread* self = Thread::Current();
  jobject jclass_loader = manager->GetClassLoader();
  const DexFile& dex_file = *manager->GetDexFile();
  ClassLinker* class_linker = manager->GetClassLinker();

  // If an instance field is final then we need to have a barrier on the return, static final
  // fields are assigned within the lock held for class initialization. Conservatively assume
  // constructor barriers are always required.
  bool requires_constructor_barrier = true;

  // Method and Field are the worst. We can't resolve without either
  // context from the code use (to disambiguate virtual vs direct
  // method and instance vs static field) or from class
  // definitions. While the compiler will resolve what it can as it
  // needs it, here we try to resolve fields and methods used in class
  // definitions, since many of them many never be referenced by
  // generated code.
  const DexFile::ClassDef& class_def = dex_file.GetClassDef(class_def_index);
  ScopedObjectAccess soa(self);
  StackHandleScope<2> hs(soa.Self());
  Handle<mirror::ClassLoader> class_loader(
      hs.NewHandle(soa.Decode<mirror::ClassLoader*>(jclass_loader)));
  Handle<mirror::DexCache> dex_cache(hs.NewHandle(class_linker->FindDexCache(dex_file)));
  // Resolve the class.
  mirror::Class* klass = class_linker->ResolveType(dex_file, class_def.class_idx_, dex_cache,
                                                   class_loader);
  bool resolve_fields_and_methods;
  if (klass == nullptr) {
    // Class couldn't be resolved, for example, super-class is in a different dex file. Don't
    // attempt to resolve methods and fields when there is no declaring class.
    CheckAndClearResolveException(soa.Self());
    resolve_fields_and_methods = false;
  } else {
    // We successfully resolved a class, should we skip it?
    if (SkipClass(jclass_loader, dex_file, klass)) {
      return;
    }
    // We want to resolve the methods and fields eagerly.
    resolve_fields_and_methods = true;
  }
  // Note the class_data pointer advances through the headers,
  // static fields, instance fields, direct methods, and virtual
  // methods.
  const byte* class_data = dex_file.GetClassData(class_def);
  if (class_data == nullptr) {
    // Empty class such as a marker interface.
    requires_constructor_barrier = false;
  } else {
    ClassDataItemIterator it(dex_file, class_data);
    while (it.HasNextStaticField()) {
      if (resolve_fields_and_methods) {
        mirror::ArtField* field = class_linker->ResolveField(dex_file, it.GetMemberIndex(),
                                                             dex_cache, class_loader, true);
        if (field == nullptr) {
          CheckAndClearResolveException(soa.Self());
        }
      }
      it.Next();
    }
    // We require a constructor barrier if there are final instance fields.
    requires_constructor_barrier = false;
    while (it.HasNextInstanceField()) {
      if (it.MemberIsFinal()) {
        requires_constructor_barrier = true;
      }
      if (resolve_fields_and_methods) {
        mirror::ArtField* field = class_linker->ResolveField(dex_file, it.GetMemberIndex(),
                                                             dex_cache, class_loader, false);
        if (field == nullptr) {
          CheckAndClearResolveException(soa.Self());
        }
      }
      it.Next();
    }
    if (resolve_fields_and_methods) {
      while (it.HasNextDirectMethod()) {
        mirror::ArtMethod* method = class_linker->ResolveMethod(dex_file, it.GetMemberIndex(),
                                                                dex_cache, class_loader,
                                                                NullHandle<mirror::ArtMethod>(),
                                                                it.GetMethodInvokeType(class_def));
        if (method == nullptr) {
          CheckAndClearResolveException(soa.Self());
        }
        it.Next();
      }
      while (it.HasNextVirtualMethod()) {
        mirror::ArtMethod* method = class_linker->ResolveMethod(dex_file, it.GetMemberIndex(),
                                                                dex_cache, class_loader,
                                                                NullHandle<mirror::ArtMethod>(),
                                                                it.GetMethodInvokeType(class_def));
        if (method == nullptr) {
          CheckAndClearResolveException(soa.Self());
        }
        it.Next();
      }
      DCHECK(!it.HasNext());
    }
  }
  if (requires_constructor_barrier) {
    manager->GetCompiler()->AddRequiresConstructorBarrier(self, &dex_file, class_def_index);
  }
}

static void ResolveType(const ParallelCompilationManager* manager, size_t type_idx)
    LOCKS_EXCLUDED(Locks::mutator_lock_) {
  // Class derived values are more complicated, they require the linker and loader.
  ScopedObjectAccess soa(Thread::Current());
  ClassLinker* class_linker = manager->GetClassLinker();
  const DexFile& dex_file = *manager->GetDexFile();
  StackHandleScope<2> hs(soa.Self());
  Handle<mirror::DexCache> dex_cache(hs.NewHandle(class_linker->FindDexCache(dex_file)));
  Handle<mirror::ClassLoader> class_loader(
      hs.NewHandle(soa.Decode<mirror::ClassLoader*>(manager->GetClassLoader())));
  mirror::Class* klass = class_linker->ResolveType(dex_file, type_idx, dex_cache, class_loader);

  if (klass == nullptr) {
    CHECK(soa.Self()->IsExceptionPending());
    mirror::Throwable* exception = soa.Self()->GetException(nullptr);
    VLOG(compiler) << "Exception during type resolution: " << exception->Dump();
    if (exception->GetClass()->DescriptorEquals("Ljava/lang/OutOfMemoryError;")) {
      // There's little point continuing compilation if the heap is exhausted.
      LOG(FATAL) << "Out of memory during type resolution for compilation";
    }
    soa.Self()->ClearException();
  }
}

void CompilerDriver::ResolveDexFile(jobject class_loader, const DexFile& dex_file,
                                    const std::vector<const DexFile*>& dex_files,
                                    ThreadPool* thread_pool, TimingLogger* timings) {
  ClassLinker* class_linker = Runtime::Current()->GetClassLinker();

  // TODO: we could resolve strings here, although the string table is largely filled with class
  //       and method names.

  ParallelCompilationManager context(class_linker, class_loader, this, &dex_file, dex_files,
                                     thread_pool);
  if (IsImage()) {
    // For images we resolve all types, such as array, whereas for applications just those with
    // classdefs are resolved by ResolveClassFieldsAndMethods.
    TimingLogger::ScopedTiming t("Resolve Types", timings);
    context.ForAll(0, dex_file.NumTypeIds(), ResolveType, thread_count_);
  }

  TimingLogger::ScopedTiming t("Resolve MethodsAndFields", timings);
  context.ForAll(0, dex_file.NumClassDefs(), ResolveClassFieldsAndMethods, thread_count_);
}

void CompilerDriver::SetVerified(jobject class_loader, const std::vector<const DexFile*>& dex_files,
                                 ThreadPool* thread_pool, TimingLogger* timings) {
  for (size_t i = 0; i != dex_files.size(); ++i) {
    const DexFile* dex_file = dex_files[i];
    CHECK(dex_file != nullptr);
    SetVerifiedDexFile(class_loader, *dex_file, dex_files, thread_pool, timings);
  }
}

void CompilerDriver::Verify(jobject class_loader, const std::vector<const DexFile*>& dex_files,
                            ThreadPool* thread_pool, TimingLogger* timings) {
  for (size_t i = 0; i != dex_files.size(); ++i) {
    const DexFile* dex_file = dex_files[i];
    CHECK(dex_file != nullptr);
    VerifyDexFile(class_loader, *dex_file, dex_files, thread_pool, timings);
  }
}

static void VerifyClass(const ParallelCompilationManager* manager, size_t class_def_index)
    LOCKS_EXCLUDED(Locks::mutator_lock_) {
  ATRACE_CALL();
  ScopedObjectAccess soa(Thread::Current());
  const DexFile& dex_file = *manager->GetDexFile();
  const DexFile::ClassDef& class_def = dex_file.GetClassDef(class_def_index);
  const char* descriptor = dex_file.GetClassDescriptor(class_def);
  ClassLinker* class_linker = manager->GetClassLinker();
  jobject jclass_loader = manager->GetClassLoader();
  StackHandleScope<3> hs(soa.Self());
  Handle<mirror::ClassLoader> class_loader(
      hs.NewHandle(soa.Decode<mirror::ClassLoader*>(jclass_loader)));
  Handle<mirror::Class> klass(
      hs.NewHandle(class_linker->FindClass(soa.Self(), descriptor, class_loader)));
  if (klass.Get() == nullptr) {
    CHECK(soa.Self()->IsExceptionPending());
    soa.Self()->ClearException();

    /*
     * At compile time, we can still structurally verify the class even if FindClass fails.
     * This is to ensure the class is structurally sound for compilation. An unsound class
     * will be rejected by the verifier and later skipped during compilation in the compiler.
     */
    Handle<mirror::DexCache> dex_cache(hs.NewHandle(class_linker->FindDexCache(dex_file)));
    std::string error_msg;
    if (verifier::MethodVerifier::VerifyClass(soa.Self(), &dex_file, dex_cache, class_loader,
                                              &class_def, true, &error_msg) ==
                                                  verifier::MethodVerifier::kHardFailure) {
      LOG(ERROR) << "Verification failed on class " << PrettyDescriptor(descriptor)
                 << " because: " << error_msg;
    }
  } else if (!SkipClass(jclass_loader, dex_file, klass.Get())) {
    CHECK(klass->IsResolved()) << PrettyClass(klass.Get());
    class_linker->VerifyClass(soa.Self(), klass);

    if (klass->IsErroneous()) {
      // ClassLinker::VerifyClass throws, which isn't useful in the compiler.
      CHECK(soa.Self()->IsExceptionPending());
      soa.Self()->ClearException();
    }

    CHECK(klass->IsCompileTimeVerified() || klass->IsErroneous())
        << PrettyDescriptor(klass.Get()) << ": state=" << klass->GetStatus();
  }
  soa.Self()->AssertNoPendingException();
}

void CompilerDriver::VerifyDexFile(jobject class_loader, const DexFile& dex_file,
                                   const std::vector<const DexFile*>& dex_files,
                                   ThreadPool* thread_pool, TimingLogger* timings) {
  TimingLogger::ScopedTiming t("Verify Dex File", timings);
  ClassLinker* class_linker = Runtime::Current()->GetClassLinker();
  ParallelCompilationManager context(class_linker, class_loader, this, &dex_file, dex_files,
                                     thread_pool);
  context.ForAll(0, dex_file.NumClassDefs(), VerifyClass, thread_count_);
}

static void SetVerifiedClass(const ParallelCompilationManager* manager, size_t class_def_index)
    LOCKS_EXCLUDED(Locks::mutator_lock_) {
  ATRACE_CALL();
  ScopedObjectAccess soa(Thread::Current());
  const DexFile& dex_file = *manager->GetDexFile();
  const DexFile::ClassDef& class_def = dex_file.GetClassDef(class_def_index);
  const char* descriptor = dex_file.GetClassDescriptor(class_def);
  ClassLinker* class_linker = manager->GetClassLinker();
  jobject jclass_loader = manager->GetClassLoader();
  StackHandleScope<3> hs(soa.Self());
  Handle<mirror::ClassLoader> class_loader(
      hs.NewHandle(soa.Decode<mirror::ClassLoader*>(jclass_loader)));
  Handle<mirror::Class> klass(
      hs.NewHandle(class_linker->FindClass(soa.Self(), descriptor, class_loader)));
  // Class might have failed resolution. Then don't set it to verified.
  if (klass.Get() != nullptr) {
    // Only do this if the class is resolved. If even resolution fails, quickening will go very,
    // very wrong.
    if (klass->IsResolved()) {
      if (klass->GetStatus() < mirror::Class::kStatusVerified) {
        ObjectLock<mirror::Class> lock(soa.Self(), klass);
        klass->SetStatus(mirror::Class::kStatusVerified, soa.Self());
      }
      // Record the final class status if necessary.
      ClassReference ref(manager->GetDexFile(), class_def_index);
      manager->GetCompiler()->RecordClassStatus(ref, klass->GetStatus());
    }
  }
  soa.Self()->AssertNoPendingException();
}

void CompilerDriver::SetVerifiedDexFile(jobject class_loader, const DexFile& dex_file,
                                        const std::vector<const DexFile*>& dex_files,
                                        ThreadPool* thread_pool, TimingLogger* timings) {
  TimingLogger::ScopedTiming t("Verify Dex File", timings);
  ClassLinker* class_linker = Runtime::Current()->GetClassLinker();
  ParallelCompilationManager context(class_linker, class_loader, this, &dex_file, dex_files,
                                     thread_pool);
  context.ForAll(0, dex_file.NumClassDefs(), SetVerifiedClass, thread_count_);
}

static void InitializeClass(const ParallelCompilationManager* manager, size_t class_def_index)
    LOCKS_EXCLUDED(Locks::mutator_lock_) {
  ATRACE_CALL();
  jobject jclass_loader = manager->GetClassLoader();
  const DexFile& dex_file = *manager->GetDexFile();
  const DexFile::ClassDef& class_def = dex_file.GetClassDef(class_def_index);
  const DexFile::TypeId& class_type_id = dex_file.GetTypeId(class_def.class_idx_);
  const char* descriptor = dex_file.StringDataByIdx(class_type_id.descriptor_idx_);

  ScopedObjectAccess soa(Thread::Current());
  StackHandleScope<3> hs(soa.Self());
  Handle<mirror::ClassLoader> class_loader(
      hs.NewHandle(soa.Decode<mirror::ClassLoader*>(jclass_loader)));
  Handle<mirror::Class> klass(
      hs.NewHandle(manager->GetClassLinker()->FindClass(soa.Self(), descriptor, class_loader)));

  if (klass.Get() != nullptr && !SkipClass(jclass_loader, dex_file, klass.Get())) {
    // Only try to initialize classes that were successfully verified.
    if (klass->IsVerified()) {
      // Attempt to initialize the class but bail if we either need to initialize the super-class
      // or static fields.
      manager->GetClassLinker()->EnsureInitialized(soa.Self(), klass, false, false);
      if (!klass->IsInitialized()) {
        // We don't want non-trivial class initialization occurring on multiple threads due to
        // deadlock problems. For example, a parent class is initialized (holding its lock) that
        // refers to a sub-class in its static/class initializer causing it to try to acquire the
        // sub-class' lock. While on a second thread the sub-class is initialized (holding its lock)
        // after first initializing its parents, whose locks are acquired. This leads to a
        // parent-to-child and a child-to-parent lock ordering and consequent potential deadlock.
        // We need to use an ObjectLock due to potential suspension in the interpreting code. Rather
        // than use a special Object for the purpose we use the Class of java.lang.Class.
        Handle<mirror::Class> h_klass(hs.NewHandle(klass->GetClass()));
        ObjectLock<mirror::Class> lock(soa.Self(), h_klass);
        // Attempt to initialize allowing initialization of parent classes but still not static
        // fields.
        manager->GetClassLinker()->EnsureInitialized(soa.Self(), klass, false, true);
        if (!klass->IsInitialized()) {
          // We need to initialize static fields, we only do this for image classes that aren't
          // marked with the $NoPreloadHolder (which implies this should not be initialized early).
          bool can_init_static_fields = manager->GetCompiler()->IsImage() &&
              manager->GetCompiler()->IsImageClass(descriptor) &&
              !StringPiece(descriptor).ends_with("$NoPreloadHolder;");
          if (can_init_static_fields) {
            VLOG(compiler) << "Initializing: " << descriptor;
            // TODO multithreading support. We should ensure the current compilation thread has
            // exclusive access to the runtime and the transaction. To achieve this, we could use
            // a ReaderWriterMutex but we're holding the mutator lock so we fail mutex sanity
            // checks in Thread::AssertThreadSuspensionIsAllowable.
            Runtime* const runtime = Runtime::Current();
            Transaction transaction;

            // Run the class initializer in transaction mode.
            runtime->EnterTransactionMode(&transaction);
            const mirror::Class::Status old_status = klass->GetStatus();
            bool success = manager->GetClassLinker()->EnsureInitialized(soa.Self(), klass, true,
                                                                        true);
            // TODO we detach transaction from runtime to indicate we quit the transactional
            // mode which prevents the GC from visiting objects modified during the transaction.
            // Ensure GC is not run so don't access freed objects when aborting transaction.
            const char* old_casue = soa.Self()->StartAssertNoThreadSuspension("Transaction end");
            runtime->ExitTransactionMode();

            if (!success) {
              CHECK(soa.Self()->IsExceptionPending());
              ThrowLocation throw_location;
              mirror::Throwable* exception = soa.Self()->GetException(&throw_location);
              VLOG(compiler) << "Initialization of " << descriptor << " aborted because of "
                  << exception->Dump();
              soa.Self()->ClearException();
              transaction.Abort();
              CHECK_EQ(old_status, klass->GetStatus()) << "Previous class status not restored";
            }
            soa.Self()->EndAssertNoThreadSuspension(old_casue);
          }
        }
        soa.Self()->AssertNoPendingException();
      }
    }
    // Record the final class status if necessary.
    ClassReference ref(manager->GetDexFile(), class_def_index);
    manager->GetCompiler()->RecordClassStatus(ref, klass->GetStatus());
  }
  // Clear any class not found or verification exceptions.
  soa.Self()->ClearException();
}

void CompilerDriver::InitializeClasses(jobject jni_class_loader, const DexFile& dex_file,
                                       const std::vector<const DexFile*>& dex_files,
                                       ThreadPool* thread_pool, TimingLogger* timings) {
  TimingLogger::ScopedTiming t("InitializeNoClinit", timings);
  ClassLinker* class_linker = Runtime::Current()->GetClassLinker();
  ParallelCompilationManager context(class_linker, jni_class_loader, this, &dex_file, dex_files,
                                     thread_pool);
  size_t thread_count;
  if (IsImage()) {
    // TODO: remove this when transactional mode supports multithreading.
    thread_count = 1U;
  } else {
    thread_count = thread_count_;
  }
  context.ForAll(0, dex_file.NumClassDefs(), InitializeClass, thread_count);
}

void CompilerDriver::InitializeClasses(jobject class_loader,
                                       const std::vector<const DexFile*>& dex_files,
                                       ThreadPool* thread_pool, TimingLogger* timings) {
  for (size_t i = 0; i != dex_files.size(); ++i) {
    const DexFile* dex_file = dex_files[i];
    CHECK(dex_file != nullptr);
    InitializeClasses(class_loader, *dex_file, dex_files, thread_pool, timings);
  }
  if (IsImage()) {
    // Prune garbage objects created during aborted transactions.
    Runtime::Current()->GetHeap()->CollectGarbage(true);
  }
}

void CompilerDriver::Compile(jobject class_loader, const std::vector<const DexFile*>& dex_files,
                             ThreadPool* thread_pool, TimingLogger* timings) {
  for (size_t i = 0; i != dex_files.size(); ++i) {
    const DexFile* dex_file = dex_files[i];
    CHECK(dex_file != nullptr);
    CompileDexFile(class_loader, *dex_file, dex_files, thread_pool, timings);
  }
}

void CompilerDriver::CompileClass(const ParallelCompilationManager* manager, size_t class_def_index) {
  ATRACE_CALL();
  const DexFile& dex_file = *manager->GetDexFile();
  const DexFile::ClassDef& class_def = dex_file.GetClassDef(class_def_index);
  ClassLinker* class_linker = manager->GetClassLinker();
  jobject jclass_loader = manager->GetClassLoader();
  {
    // Use a scoped object access to perform to the quick SkipClass check.
    const char* descriptor = dex_file.GetClassDescriptor(class_def);
    ScopedObjectAccess soa(Thread::Current());
    StackHandleScope<3> hs(soa.Self());
    Handle<mirror::ClassLoader> class_loader(
        hs.NewHandle(soa.Decode<mirror::ClassLoader*>(jclass_loader)));
    Handle<mirror::Class> klass(
        hs.NewHandle(class_linker->FindClass(soa.Self(), descriptor, class_loader)));
    if (klass.Get() == nullptr) {
      CHECK(soa.Self()->IsExceptionPending());
      soa.Self()->ClearException();
    } else if (SkipClass(jclass_loader, dex_file, klass.Get())) {
      return;
    }
  }
  ClassReference ref(&dex_file, class_def_index);
  // Skip compiling classes with generic verifier failures since they will still fail at runtime
  if (manager->GetCompiler()->verification_results_->IsClassRejected(ref)) {
    return;
  }
  const byte* class_data = dex_file.GetClassData(class_def);
  if (class_data == nullptr) {
    // empty class, probably a marker interface
    return;
  }

  // Can we run DEX-to-DEX compiler on this class ?
  DexToDexCompilationLevel dex_to_dex_compilation_level = kDontDexToDexCompile;
  {
    ScopedObjectAccess soa(Thread::Current());
    StackHandleScope<1> hs(soa.Self());
    Handle<mirror::ClassLoader> class_loader(
        hs.NewHandle(soa.Decode<mirror::ClassLoader*>(jclass_loader)));
    dex_to_dex_compilation_level = GetDexToDexCompilationlevel(soa.Self(), class_loader, dex_file,
                                                               class_def);
  }
  ClassDataItemIterator it(dex_file, class_data);
  // Skip fields
  while (it.HasNextStaticField()) {
    it.Next();
  }
  while (it.HasNextInstanceField()) {
    it.Next();
  }
  CompilerDriver* driver = manager->GetCompiler();
  // Compile direct methods
  int64_t previous_direct_method_idx = -1;
  while (it.HasNextDirectMethod()) {
    uint32_t method_idx = it.GetMemberIndex();
    if (method_idx == previous_direct_method_idx) {
      // smali can create dex files with two encoded_methods sharing the same method_idx
      // http://code.google.com/p/smali/issues/detail?id=119
      it.Next();
      continue;
    }
    previous_direct_method_idx = method_idx;
    driver->CompileMethod(it.GetMethodCodeItem(), it.GetMethodAccessFlags(),
                          it.GetMethodInvokeType(class_def), class_def_index,
                          method_idx, jclass_loader, dex_file, dex_to_dex_compilation_level);
    it.Next();
  }
  // Compile virtual methods
  int64_t previous_virtual_method_idx = -1;
  while (it.HasNextVirtualMethod()) {
    uint32_t method_idx = it.GetMemberIndex();
    if (method_idx == previous_virtual_method_idx) {
      // smali can create dex files with two encoded_methods sharing the same method_idx
      // http://code.google.com/p/smali/issues/detail?id=119
      it.Next();
      continue;
    }
    previous_virtual_method_idx = method_idx;
    driver->CompileMethod(it.GetMethodCodeItem(), it.GetMethodAccessFlags(),
                          it.GetMethodInvokeType(class_def), class_def_index,
                          method_idx, jclass_loader, dex_file, dex_to_dex_compilation_level);
    it.Next();
  }
  DCHECK(!it.HasNext());
}

void CompilerDriver::CompileDexFile(jobject class_loader, const DexFile& dex_file,
                                    const std::vector<const DexFile*>& dex_files,
                                    ThreadPool* thread_pool, TimingLogger* timings) {
  TimingLogger::ScopedTiming t("Compile Dex File", timings);
  ParallelCompilationManager context(Runtime::Current()->GetClassLinker(), class_loader, this,
                                     &dex_file, dex_files, thread_pool);
  context.ForAll(0, dex_file.NumClassDefs(), CompilerDriver::CompileClass, thread_count_);
}

void CompilerDriver::CompileMethod(const DexFile::CodeItem* code_item, uint32_t access_flags,
                                   InvokeType invoke_type, uint16_t class_def_idx,
                                   uint32_t method_idx, jobject class_loader,
                                   const DexFile& dex_file,
                                   DexToDexCompilationLevel dex_to_dex_compilation_level) {
  CompiledMethod* compiled_method = nullptr;
  uint64_t start_ns = kTimeCompileMethod ? NanoTime() : 0;

  if ((access_flags & kAccNative) != 0) {
    // Are we interpreting only and have support for generic JNI down calls?
    if (!compiler_options_->IsCompilationEnabled() &&
        (instruction_set_ == kX86_64 || instruction_set_ == kArm64)) {
      // Leaving this empty will trigger the generic JNI version
    } else {
      compiled_method = compiler_->JniCompile(access_flags, method_idx, dex_file);
      CHECK(compiled_method != nullptr);
    }
  } else if ((access_flags & kAccAbstract) != 0) {
  } else {
    MethodReference method_ref(&dex_file, method_idx);
    bool compile = verification_results_->IsCandidateForCompilation(method_ref, access_flags);
    if (compile) {
      // NOTE: if compiler declines to compile this method, it will return nullptr.
      compiled_method = compiler_->Compile(code_item, access_flags, invoke_type, class_def_idx,
                                           method_idx, class_loader, dex_file);
    }
    if (compiled_method == nullptr && dex_to_dex_compilation_level != kDontDexToDexCompile) {
      // TODO: add a command-line option to disable DEX-to-DEX compilation ?
      (*dex_to_dex_compiler_)(*this, code_item, access_flags,
                              invoke_type, class_def_idx,
                              method_idx, class_loader, dex_file,
                              dex_to_dex_compilation_level);
    }
  }
  if (kTimeCompileMethod) {
    uint64_t duration_ns = NanoTime() - start_ns;
    if (duration_ns > MsToNs(compiler_->GetMaximumCompilationTimeBeforeWarning())) {
      LOG(WARNING) << "Compilation of " << PrettyMethod(method_idx, dex_file)
                   << " took " << PrettyDuration(duration_ns);
    }
  }

  Thread* self = Thread::Current();
  if (compiled_method != nullptr) {
    MethodReference ref(&dex_file, method_idx);
    DCHECK(GetCompiledMethod(ref) == nullptr) << PrettyMethod(method_idx, dex_file);
    {
      MutexLock mu(self, compiled_methods_lock_);
      compiled_methods_.Put(ref, compiled_method);
    }
    DCHECK(GetCompiledMethod(ref) != nullptr) << PrettyMethod(method_idx, dex_file);
  }

  if (self->IsExceptionPending()) {
    ScopedObjectAccess soa(self);
    LOG(FATAL) << "Unexpected exception compiling: " << PrettyMethod(method_idx, dex_file) << "\n"
        << self->GetException(nullptr)->Dump();
  }
}

CompiledClass* CompilerDriver::GetCompiledClass(ClassReference ref) const {
  MutexLock mu(Thread::Current(), compiled_classes_lock_);
  ClassTable::const_iterator it = compiled_classes_.find(ref);
  if (it == compiled_classes_.end()) {
    return nullptr;
  }
  CHECK(it->second != nullptr);
  return it->second;
}

void CompilerDriver::RecordClassStatus(ClassReference ref, mirror::Class::Status status) {
  MutexLock mu(Thread::Current(), compiled_classes_lock_);
  auto it = compiled_classes_.find(ref);
  if (it == compiled_classes_.end() || it->second->GetStatus() != status) {
    // An entry doesn't exist or the status is lower than the new status.
    if (it != compiled_classes_.end()) {
      CHECK_GT(status, it->second->GetStatus());
      delete it->second;
    }
    switch (status) {
      case mirror::Class::kStatusNotReady:
      case mirror::Class::kStatusError:
      case mirror::Class::kStatusRetryVerificationAtRuntime:
      case mirror::Class::kStatusVerified:
      case mirror::Class::kStatusInitialized:
        break;  // Expected states.
      default:
        LOG(FATAL) << "Unexpected class status for class "
            << PrettyDescriptor(ref.first->GetClassDescriptor(ref.first->GetClassDef(ref.second)))
            << " of " << status;
    }
    CompiledClass* compiled_class = new CompiledClass(status);
    compiled_classes_.Overwrite(ref, compiled_class);
  }
}

CompiledMethod* CompilerDriver::GetCompiledMethod(MethodReference ref) const {
  MutexLock mu(Thread::Current(), compiled_methods_lock_);
  MethodTable::const_iterator it = compiled_methods_.find(ref);
  if (it == compiled_methods_.end()) {
    return nullptr;
  }
  CHECK(it->second != nullptr);
  return it->second;
}

void CompilerDriver::AddRequiresConstructorBarrier(Thread* self, const DexFile* dex_file,
                                                   uint16_t class_def_index) {
  WriterMutexLock mu(self, freezing_constructor_lock_);
  freezing_constructor_classes_.insert(ClassReference(dex_file, class_def_index));
}

bool CompilerDriver::RequiresConstructorBarrier(Thread* self, const DexFile* dex_file,
                                                uint16_t class_def_index) {
  ReaderMutexLock mu(self, freezing_constructor_lock_);
  return freezing_constructor_classes_.count(ClassReference(dex_file, class_def_index)) != 0;
}

bool CompilerDriver::WriteElf(const std::string& android_root,
                              bool is_host,
                              const std::vector<const art::DexFile*>& dex_files,
                              OatWriter* oat_writer,
                              art::File* file)
    SHARED_LOCKS_REQUIRED(Locks::mutator_lock_) {
  return compiler_->WriteElf(file, oat_writer, dex_files, android_root, is_host);
}
void CompilerDriver::InstructionSetToLLVMTarget(InstructionSet instruction_set,
                                                std::string* target_triple,
                                                std::string* target_cpu,
                                                std::string* target_attr) {
  switch (instruction_set) {
    case kThumb2:
      *target_triple = "thumb-none-linux-gnueabi";
      *target_cpu = "cortex-a9";
      *target_attr = "+thumb2,+neon,+neonfp,+vfp3,+db";
      break;

    case kArm:
      *target_triple = "armv7-none-linux-gnueabi";
      // TODO: Fix for Nexus S.
      *target_cpu = "cortex-a9";
      // TODO: Fix for Xoom.
      *target_attr = "+v7,+neon,+neonfp,+vfp3,+db";
      break;

    case kX86:
      *target_triple = "i386-pc-linux-gnu";
      *target_attr = "";
      break;

    case kX86_64:
      *target_triple = "x86_64-pc-linux-gnu";
      *target_attr = "";
      break;

    case kMips:
      *target_triple = "mipsel-unknown-linux";
      *target_attr = "mips32r2";
      break;

    default:
      LOG(FATAL) << "Unknown instruction set: " << instruction_set;
    }
  }

bool CompilerDriver::SkipCompilation(const std::string& method_name) {
  if (!profile_present_) {
    return false;
  }
  // First find the method in the profile file.
  ProfileFile::ProfileData data;
  if (!profile_file_.GetProfileData(&data, method_name)) {
    // Not in profile, no information can be determined.
    if (kIsDebugBuild) {
      VLOG(compiler) << "not compiling " << method_name << " because it's not in the profile";
    }
    return true;
  }

  // Methods that comprise top_k_threshold % of the total samples will be compiled.
  // Compare against the start of the topK percentage bucket just in case the threshold
  // falls inside a bucket.
  bool compile = data.GetTopKUsedPercentage() - data.GetUsedPercent()
                 <= compiler_options_->GetTopKProfileThreshold();
  if (kIsDebugBuild) {
    if (compile) {
      LOG(INFO) << "compiling method " << method_name << " because its usage is part of top "
          << data.GetTopKUsedPercentage() << "% with a percent of " << data.GetUsedPercent() << "%"
          << " (topKThreshold=" << compiler_options_->GetTopKProfileThreshold() << ")";
    } else {
      VLOG(compiler) << "not compiling method " << method_name
          << " because it's not part of leading " << compiler_options_->GetTopKProfileThreshold()
          << "% samples)";
    }
  }
  return !compile;
}
}  // namespace art<|MERGE_RESOLUTION|>--- conflicted
+++ resolved
@@ -445,13 +445,8 @@
 CompilerTls* CompilerDriver::GetTls() {
   // Lazily create thread-local storage
   CompilerTls* res = static_cast<CompilerTls*>(pthread_getspecific(tls_key_));
-<<<<<<< HEAD
-  if (res == NULL) {
+  if (res == nullptr) {
     res = compiler_->CreateNewCompilerTls();
-=======
-  if (res == nullptr) {
-    res = new CompilerTls();
->>>>>>> e0f7df2c
     CHECK_PTHREAD_CALL(pthread_setspecific, (tls_key_, res), "compiler tls");
   }
   return res;
